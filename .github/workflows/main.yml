--- conflicted
+++ resolved
@@ -43,14 +43,7 @@
       fail-fast: false
       matrix:
         include:
-<<<<<<< HEAD
-          - tox-env: py38
-            python-version: "3.8"
-            os: ubuntu-latest
-          - tox-env: py39
-=======
           - tox-env: py39-numpy
->>>>>>> 64a607d4
             python-version: "3.9"
             os: ubuntu-latest
           - tox-env: py310
