--- conflicted
+++ resolved
@@ -1,15 +1,11 @@
 import datetime as dt
 import itertools
 import re
-<<<<<<< HEAD
 from abc import ABC
-=======
->>>>>>> f3ab0fac
 from dataclasses import asdict, field
 from itertools import chain
 from pathlib import Path
 from textwrap import dedent
-<<<<<<< HEAD
 from typing import (
     Any,
     ClassVar,
@@ -21,17 +17,11 @@
     Union,
     no_type_check,
 )
-=======
-from typing import ClassVar, Dict, Optional, Sequence, Tuple, Union, no_type_check
->>>>>>> f3ab0fac
 
 from pydantic import validator
 from pydantic.dataclasses import dataclass
 from pymbolic.mapper.coefficient import CoefficientCollector
 from pymbolic.primitives import Expression, Variable
-
-from .constants import LandUseParameters, SoilParameters, VegetationParameters
-from .symbolic import RavenExp, parse_symbolic
 
 from . import options
 from .base import (
@@ -42,6 +32,8 @@
     RavenSwitch,
     RavenValue,
 )
+from .options import LandUseParameters, SoilParameters, VegetationParameters
+from .symbolic import RavenExp, parse_symbolic
 
 INDENT = " " * 4
 VALUE_PADDING = 10
@@ -210,9 +202,6 @@
       Potential melt algorithm.
     """
 
-<<<<<<< HEAD
-    _fmt = "{}"
-=======
     option: options.PotentialMeltMethod
 
 
@@ -255,7 +244,6 @@
 class StartDate(RavenValue):
     value: dt.datetime = None
 
->>>>>>> f3ab0fac
 
 @dataclass
 class SubdailyMethod(RavenOption):
@@ -286,8 +274,7 @@
 class WindspeedMethod(RavenOption):
     option: options.WindspeedMethod
 
-
-# --- Custom commands --- #
+    # --- Custom commands --- #
 
     def parse_symbolic(self, **kwds):
         """Convert symbolic expressions to numerical values."""
@@ -304,18 +291,10 @@
     scale: Optional[RavenExp] = 1
     offset: Optional[RavenExp] = 0
 
-<<<<<<< HEAD
-    _fmt = ":LinearTransform {:.15f} {:.15f}\n"
-
     def to_rv(self, **kwds):
-        if (self.scale != 1) or (self.offset != 0):
-            return RavenCommand.to_rv(self, **kwds)
-=======
-    def to_rv(self):
         template = ":LinearTransform {scale:.15f} {offset:.15f}\n"
         if (self.scale != 1) or (self.offset != 0):
-            return template.format(**asdict(self))
->>>>>>> f3ab0fac
+            return template.format(**parse_symbolic(asdict(self), **kwds))
         return ""
 
 
@@ -454,17 +433,6 @@
 
     hrus: Tuple[Record, ...] = ()
 
-<<<<<<< HEAD
-    template = """
-    :HRUs
-        :Attributes      AREA  ELEVATION       LATITUDE      LONGITUDE BASIN_ID       LAND_USE_CLASS           VEG_CLASS      SOIL_PROFILE  AQUIFER_PROFILE TERRAIN_CLASS      SLOPE     ASPECT
-        :Units            km2          m            deg            deg     none                 none                none              none             none          none        deg       degN
-    {hru_records}
-    :EndHRUs
-    """
-
-=======
->>>>>>> f3ab0fac
     def to_rv(self):
         template = """
             :HRUs
@@ -1002,24 +970,14 @@
 
     soil_classes: Sequence[Record] = ()
 
-<<<<<<< HEAD
-    template = """
-    :SoilClasses
-        {soil_class_records}
-    :EndSoilClasses
-    """
-
     def to_rv(self, **kwds):
-        return dedent(self.template).format(
-=======
-    def to_rv(self):
-        template = """
-            :SoilClasses
-                {soil_class_records}
-            :EndSoilClasses
-            """
+        template = """
+        :SoilClasses
+            {soil_class_records}
+        :EndSoilClasses
+        """
+
         return dedent(template).format(
->>>>>>> f3ab0fac
             soil_class_records="\n    ".join(map(str, self.soil_classes))
         )
 
@@ -1034,44 +992,26 @@
 
         def to_rv(self, **kwds):
             # From the Raven manual: {profile_name,#horizons,{soil_class_name,thick.}x{#horizons}}x[NP]
-<<<<<<< HEAD
-            attrs = self.parse_symbolic(**kwds)
+            attrs = parse_symbolic(asdict(self), **kwds)
             n_horizons = len(attrs["soil_class_names"])
             horizon_data = itertools.chain(
                 *zip(attrs["soil_class_names"], attrs["thicknesses"])
-=======
-            n_horizons = len(self.soil_class_names)
-            horizon_data = list(
-                itertools.chain(*zip(self.soil_class_names, self.thicknesses))
->>>>>>> f3ab0fac
             )
             fmt = "{:<16},{:>4}," + ",".join(n_horizons * ["{:>12},{:>6}"])
             return fmt.format(self.profile_name, n_horizons, *horizon_data)
 
     soil_profiles: Sequence[Record] = ()
 
-<<<<<<< HEAD
-    template = """
-    :SoilProfiles
-        {soil_profile_records}
-    :EndSoilProfiles
-    """
-
     def to_rv(self, **kwds):
-        return dedent(self.template).format(
+        template = """
+        :SoilProfiles
+            {soil_profile_records}
+        :EndSoilProfiles
+        """
+        return dedent(template).format(
             soil_profile_records="\n    ".join(
                 [sp.to_rv(**kwds) for sp in self.soil_profiles]
             )
-=======
-    def to_rv(self):
-        template = """
-            :SoilProfiles
-                {soil_profile_records}
-            :EndSoilProfiles
-            """
-        return dedent(template).format(
-            soil_profile_records="\n".join(map(str, self.soil_profiles))
->>>>>>> f3ab0fac
         )
 
 
@@ -1084,21 +1024,13 @@
         max_lai: RavenExp = 0
         max_leaf_cond: RavenExp = 0
 
-<<<<<<< HEAD
-        _fmt = "{:<16}," + ",".join(3 * ["{:>14}"])
-=======
-        def to_rv(self):
+        def to_rv(self, **kwds):
             template = "{name:<16},{max_ht:>14},{max_lai:>14},{max_leaf_cond:>14}"
-            return template.format(**asdict(self))
->>>>>>> f3ab0fac
+            return template.format(**parse_symbolic(asdict(self), **kwds))
 
     vegetation_classes: Sequence[Record] = ()
 
-<<<<<<< HEAD
     def to_rv(self, **kwds):
-=======
-    def to_rv(self):
->>>>>>> f3ab0fac
         template = """
         :VegetationClasses
             :Attributes     ,        MAX_HT,       MAX_LAI, MAX_LEAF_COND
@@ -1106,15 +1038,10 @@
             {vegetation_class_records}
         :EndVegetationClasses
         """
-<<<<<<< HEAD
 
         veg_classes = [rec.to_rv(**kwds) for rec in self.vegetation_classes]
         return dedent(template).format(
             vegetation_class_records="\n    ".join(veg_classes)
-=======
-        return dedent(template).format(
-            vegetation_class_records="\n".join(map(str, self.vegetation_classes))
->>>>>>> f3ab0fac
         )
 
 
@@ -1126,28 +1053,21 @@
         impermeable_frac: float = 0
         forest_coverage: float = 0
 
-        def to_rv(self):
-<<<<<<< HEAD
-            fmt = "{:<16}," + ",".join(2 * ["{:>16}"])
-            return fmt.format(*asdict(self).values())
-=======
+        def to_rv(self, **kwds):
             template = "{name:<16},{impermeable_frac:>16},{forest_coverage:>16}"
-            return template.format(**asdict(self))
->>>>>>> f3ab0fac
+            return template.format(**parse_symbolic(asdict(self), **kwds))
 
     land_use_classes: Sequence[Record] = ()
 
-<<<<<<< HEAD
-    template = """
-    :LandUseClasses
-        :Attributes     ,IMPERMEABLE_FRAC, FOREST_COVERAGE
-        :Units          ,           fract,           fract
-        {land_use_class_records}
-    :EndLandUseClasses
-    """
-
     def to_rv(self, **kwds):
-        return dedent(self.template).format(
+        template = """
+        :LandUseClasses
+            :Attributes     ,IMPERMEABLE_FRAC, FOREST_COVERAGE
+            :Units          ,           fract,           fract
+            {land_use_class_records}
+        :EndLandUseClasses
+        """
+        return dedent(template).format(
             land_use_class_records="\n    ".join(map(str, self.land_use_classes))
         )
 
@@ -1200,23 +1120,10 @@
             parameter_names=fmt.format(*self.names),
             units=units,
             records="\n    ".join([r.to_rv(**kwds) for r in self.records]),
-=======
-    def to_rv(self):
-        template = """
-            :LandUseClasses
-                :Attributes     ,IMPERMEABLE_FRAC, FOREST_COVERAGE
-                :Units          ,           fract,           fract
-                {land_use_class_records}
-            :EndLandUseClasses
-            """
-        return dedent(template).format(
-            land_use_class_records="\n".join(map(str, self.land_use_classes))
->>>>>>> f3ab0fac
         )
 
 
 @dataclass
-<<<<<<< HEAD
 class SoilParameterListCommand(ParameterList):
     names: Sequence[SoilParameters] = ()
     _cmd = "SoilParameterList"
@@ -1295,79 +1202,11 @@
         return dedent(template).format(tied_params)
 
 
-# For convenience
-LU = LandUseClassesCommand.Record
-=======
-class ParameterList(RavenCommand):
-    @dataclass
-    class Record(RavenCommand):
-        name: str = ""
-        vals: Sequence[Union[float, None]] = ()
-
-        @validator("vals", pre=True)
-        def no_none_in_default(cls, v, values):
-            """Make sure that no values are None for the [DEFAULT] record."""
-            if values["name"] == "[DEFAULT]" and None in v:
-                raise ValueError("Default record can not contain None.")
-            return v
-
-        def to_rv(self, **kwds):
-            fmt = "{name:<16}" + len(self.vals) * ",{:>18}"
-            evals = []
-            for v in self.vals:
-                ev = "_DEFAULT" if v is None else v
-                evals.append(ev)
-
-            return fmt.format(name=self.name, *evals)
-
-    names: Sequence[str] = ()  # Subclass this with the right type.
-    records: Sequence[Record] = ()
-
-    _cmd: ClassVar[str]
-
-    def to_rv(self, **kwds):
-        template = """
-        :{cmd}
-            :Parameters     {parameter_names}
-            :Units          {units}
-            {records}
-        :End{cmd}
-        """
-
-        fmt = ",{:>18}" * len(self.names)
-        units = ",              none" * len(self.names)
-        return dedent(template).format(
-            cmd=self._cmd,
-            parameter_names=fmt.format(*self.names),
-            units=units,
-            records="\n    ".join([r.to_rv(**kwds) for r in self.records]),
-        )
-
-
-@dataclass
-class SoilParameterListCommand(ParameterList):
-    names: Sequence[options.SoilParameters] = ()
-    _cmd = "SoilParameterList"
-
-
-@dataclass
-class VegetationParameterListCommand(ParameterList):
-    names: Sequence[options.VegetationParameters] = ()
-    _cmd = "VegetationParameterList"
-
-
-@dataclass
-class LandUseParameterListCommand(ParameterList):
-    names: Sequence[options.LandUseParameters] = ()
-    _cmd = "LandUseParameterList"
-
-
 # Aliases for convenience
 HRU = HRUsCommand.Record
 HRUState = HRUStateVariableTableCommand.Record
 LU = LandUseClassesCommand.Record
 Sub = SubBasinsCommand.Record
->>>>>>> f3ab0fac
 SOIL = SoilProfilesCommand.Record
 VEG = VegetationClassesCommand.Record
 PL = ParameterList.Record