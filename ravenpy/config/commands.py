import datetime as dt
import itertools
import re
from abc import ABC
from dataclasses import asdict, field
<<<<<<< HEAD
from pathlib import Path
from textwrap import dedent
from typing import (
    Any,
    ClassVar,
    Dict,
    Mapping,
    Optional,
    Sequence,
    Tuple,
    Union,
    no_type_check,
)

from pydantic import validator
=======
from itertools import chain
from pathlib import Path
from textwrap import dedent
from typing import Dict, Optional, Tuple, Union, no_type_check

>>>>>>> e331f910
from pydantic.dataclasses import dataclass
from pymbolic.mapper.coefficient import CoefficientCollector
from pymbolic.primitives import Expression, Variable

from .constants import LandUseParameters, SoilParameters, VegetationParameters
from .symbolic import RavenExp, parse_symbolic

INDENT = " " * 4
VALUE_PADDING = 10

Sym = Union[Variable, float]


class Config:
    arbitrary_types_allowed = True


class RavenCommand(ABC):
    """
    This base class must be used for all Raven commands that are dataclasses
    which must implement some specialized rendering logic.
    """

    _fmt = "{}"

    def __str__(self):
        return self.to_rv()

    def parse_symbolic(self, **kwds):
        """Convert symbolic expressions to numerical values."""
        return parse_symbolic(asdict(self), **kwds)

    def to_rv(self, **kwds):
        """Return string representation of Command."""
        vals = self.parse_symbolic(**kwds).values()
        return self._fmt.format(*vals)


@dataclass(config=Config)
class LinearTransform(RavenCommand):
    scale: Optional[RavenExp] = 1
    offset: Optional[RavenExp] = 0

    _fmt = ":LinearTransform {:.15f} {:.15f}\n"

    def to_rv(self, **kwds):
        if (self.scale != 1) or (self.offset != 0):
            return RavenCommand.to_rv(self, **kwds)
        return ""


@dataclass
class EvaluationPeriod(RavenCommand):
    """:EvaluationPeriod [period_name] [start yyyy-mm-dd] [end yyyy-mm-dd]"""

    name: str
    start: dt.date
    end: dt.date

    template = ":EvaluationPeriod {name} {start} {end}"

    def to_rv(self):
        return self.template.format(**asdict(self))


@dataclass
class CustomOutput(RavenCommand):
    """
    Create custom output file to track a single variable, parameter or forcing function over time at a number of
    basins, HRUs, or across the watershed.

    Parameters
    ----------
    time_per : {'DAILY', 'MONTHLY', 'YEARLY', 'WATER_YEARLY', 'CONTINUOUS'}
      Time period.
    stat : {'AVERAGE', 'MAXIMUM', 'MINIMUM', 'RANGE', 'MEDIAN', 'QUARTILES', 'HISTOGRAM [min] [max] [# bins]'
      Statistic reported for each time inverval.
    variable: str
      Variable or parameter name. Consult the Raven documentation for the list of allowed names.
    space_agg : {'BY_BASIN', 'BY_HRU', 'BY_HRU_GROUP', 'BY_SB_GROUP', 'ENTIRE_WATERSHED'}
      Spatial evaluation domain.
    filename : str
      Output file name. Defaults to something approximately like `<run name>_<variable>_<time_per>_<stat>_<space_agg>.nc
    """

    time_per: str
    stat: str
    variable: str
    space_agg: str
    filename: str = ""

    template = ":CustomOutput {time_per} {stat} {variable} {space_agg} {filename}"

    def to_rv(self):
        return self.template.format(**asdict(self))


@dataclass
class SubBasinsCommand(RavenCommand):
    """SubBasins command (RVH)."""

    @dataclass
    class Record(RavenCommand):
        """Record to populate RVH :SubBasins command internal table."""

        subbasin_id: int = 0
        name: str = "sub_XXX"
        downstream_id: int = 0
        profile: str = "chn_XXX"
        reach_length: float = 0
        gauged: bool = False
        gauge_id: Optional[str] = ""  # This attribute is not rendered to RVH

        def to_rv(self):
            d = asdict(self)
            d["reach_length"] = d["reach_length"] if d["reach_length"] else "ZERO-"
            d["gauged"] = int(d["gauged"])
            del d["gauge_id"]
            return " ".join(f"{v: <{VALUE_PADDING}}" for v in d.values())

    subbasins: Tuple[Record, ...] = ()

    template = """
    :SubBasins
        :Attributes   ID NAME DOWNSTREAM_ID PROFILE REACH_LENGTH  GAUGED
        :Units      none none          none    none           km    none
    {subbasin_records}
    :EndSubBasins
    """

    def to_rv(self):
        recs = [f"    {sb}" for sb in self.subbasins]
        return dedent(self.template).format(subbasin_records="\n".join(recs))


# For convenience
Sub = SubBasinsCommand.Record


@dataclass
class HRUsCommand(RavenCommand):
    """HRUs command (RVH)."""

    @dataclass
    class Record(RavenCommand):
        """Record to populate :HRUs command internal table (RVH)."""

        hru_id: int = 1
        area: float = 0  # km^2
        elevation: float = 0  # meters
        latitude: float = 0
        longitude: float = 0
        subbasin_id: int = 1
        land_use_class: str = ""
        veg_class: str = ""
        soil_profile: str = ""
        aquifer_profile: str = ""
        terrain_class: str = ""
        slope: float = 0.0
        aspect: float = 0.0
        # This field is not part of the Raven config, it is needed for serialization,
        # to specify which HRU subclass to use when necessary
        hru_type: Optional[str] = None

        def to_rv(self):
            d = asdict(self)
            del d["hru_type"]
            # fmt = "".join("{:>%n}"%(len(n) for n in d.keys())
            return " ".join(f"{v: <{VALUE_PADDING * 2}}" for v in d.values())

    hrus: Tuple[Record, ...] = ()

    template = """
    :HRUs
        :Attributes      AREA  ELEVATION       LATITUDE      LONGITUDE BASIN_ID       LAND_USE_CLASS           VEG_CLASS      SOIL_PROFILE  AQUIFER_PROFILE TERRAIN_CLASS      SLOPE     ASPECT
        :Units            km2          m            deg            deg     none                 none                none              none             none          none        deg       degN
    {hru_records}
    :EndHRUs
    """

    def to_rv(self):
        recs = [f"    {hru}" for hru in self.hrus]
        return dedent(self.template).format(hru_records="\n".join(recs))


# For convenience
HRU = HRUsCommand.Record


@dataclass
class ReservoirCommand(RavenCommand):
    """Reservoir command (RVH)."""

    subbasin_id: int = 0
    hru_id: int = 0
    name: str = "Lake_XXX"
    weir_coefficient: float = 0
    crest_width: float = 0
    max_depth: float = 0
    lake_area: float = 0  # in m^2

    template = """
    :Reservoir {name}
        :SubBasinID {subbasin_id}
        :HRUID {hru_id}
        :Type RESROUTE_STANDARD
        :WeirCoefficient {weir_coefficient}
        :CrestWidth {crest_width}
        :MaxDepth {max_depth}
        :LakeArea {lake_area}
    :EndReservoir
    """

    def to_rv(self):
        d = asdict(self)
        return dedent(self.template).format(**d)


@dataclass
class SubBasinGroupCommand(RavenCommand):
    """SubBasinGroup command (RVH)."""

    name: str = ""
    subbasin_ids: Tuple[int, ...] = ()

    template = """
    :SubBasinGroup {name}
        {subbasin_ids}
    :EndSubBasinGroup
    """

    def to_rv(self):
        d = asdict(self)
        n_per_line = 10
        sbids = sorted(self.subbasin_ids)
        sbids_lines = [
            map(str, sbids[i : i + n_per_line])
            for i in range(0, len(sbids), n_per_line)
        ]
        d["subbasin_ids"] = "\n    ".join([" ".join(sbids) for sbids in sbids_lines])
        return dedent(self.template).format(**d)


@dataclass
class SBGroupPropertyMultiplierCommand(RavenCommand):

    group_name: str
    parameter_name: str
    mult: float

    template = ":SBGroupPropertyMultiplier {group_name} {parameter_name} {mult}"

    def to_rv(self):
        return dedent(self.template).format(**asdict(self))


@dataclass
class ChannelProfileCommand(RavenCommand):
    """ChannelProfile command (RVP)."""

    name: str = "chn_XXX"
    bed_slope: float = 0
    survey_points: Tuple[Tuple[float, float], ...] = ()
    roughness_zones: Tuple[Tuple[float, float], ...] = ()

    template = """
    :ChannelProfile {name}
        :Bedslope {bed_slope}
        :SurveyPoints
    {survey_points}
        :EndSurveyPoints
        :RoughnessZones
    {roughness_zones}
        :EndRoughnessZones
    :EndChannelProfile
    """

    def to_rv(self):
        d = asdict(self)
        d["survey_points"] = "\n".join(
            f"{INDENT * 2}{p[0]} {p[1]}" for p in d["survey_points"]
        )
        d["roughness_zones"] = "\n".join(
            f"{INDENT * 2}{z[0]} {z[1]}" for z in d["roughness_zones"]
        )
        return dedent(self.template).format(**d)


@dataclass
class BaseDataCommand(RavenCommand):
    """Do not use directly. Subclass."""

    name: Optional[str] = ""
    units: Optional[str] = ""
    data_type: str = ""
    # Can be a url or a path; note that the order "str, Path" is important here because
    # otherwise pydantic would try to coerce a string into a Path, which is a problem for a url
    # because it messes with slashes; so a Path will be one only when explicitly specified
    file_name_nc: Union[str, Path] = ""  # can be a URL
    var_name_nc: str = ""
    dim_names_nc: Tuple[str, ...] = ("time",)
    time_shift: Optional[float] = None  # in days
    scale: float = 1
    offset: float = 0
    deaccumulate: Optional[bool] = False
    latitude_var_name_nc: str = ""
    longitude_var_name_nc: str = ""
    elevation_var_name_nc: str = ""

    @property
    def dimensions(self):
        """Return dimensions with time as the last dimension."""
        dims = list(self.dim_names_nc)
        for time_dim in ("t", "time"):
            if time_dim in dims:
                dims.remove(time_dim)
                dims.append(time_dim)
                break
        else:
            raise Exception("No time dimension found in dim_names_nc tuple")
        return " ".join(dims)

    @property
    def linear_transform(self):
        return LinearTransform(scale=self.scale, offset=self.offset)

    def asdict(self):
        d = asdict(self)
        d["dimensions"] = self.dimensions
        d["linear_transform"] = self.linear_transform
        d["deaccumulate"] = ":Deaccumulate\n" if self.deaccumulate else ""
        d["time_shift"] = f":TimeShift {self.time_shift}\n" if self.time_shift else ""
        if isinstance(d["file_name_nc"], Path):
            # We can use the name of the file (as opposed to the full path)
            # because we have a symlink to it in the execution folder
            d["file_name_nc"] = d["file_name_nc"].name
        return d


@dataclass
class DataCommand(BaseDataCommand):
    index: int = 1  # Indexing starts with 1.
    data_type: str = ""
    site: str = ""
    var: str = ""

    template = """
    :Data {data_type} {site} {units}
        :ReadFromNetCDF
            :FileNameNC      {file_name_nc}
            :VarNameNC       {var_name_nc}
            :DimNamesNC      {dimensions}
            :StationIdx      {index}
            {time_shift}{linear_transform}{deaccumulate}
        :EndReadFromNetCDF
    :EndData
    """

    def to_rv(self):
        d = self.asdict()
        return dedent(self.template).format(**d)


@dataclass
class GaugeCommand(RavenCommand):
    name: str = "default"
    latitude: float = 0
    longitude: float = 0
    elevation: float = 0

    # Accept strings to embed parameter names into Ostrich templates
    rain_correction: Optional[Union[float, str]] = 1
    snow_correction: Optional[Union[float, str]] = 1

    monthly_ave_evaporation: Optional[Tuple[float, ...]] = ()
    monthly_ave_temperature: Optional[Tuple[float, ...]] = ()

    data_cmds: Optional[Tuple[DataCommand, ...]] = ()

    template = """
    :Gauge {name}
        :Latitude {latitude}
        :Longitude {longitude}
        :Elevation {elevation}
        {rain_correction}{snow_correction}{monthly_ave_evaporation}{monthly_ave_temperature}
        {data_cmds}
    :EndGauge
    """

    def to_rv(self):
        d = asdict(self)
        d["rain_correction"] = (
            f":RainCorrection {self.rain_correction}\n" if self.rain_correction else ""
        )
        d["snow_correction"] = (
            f":SnowCorrection {self.snow_correction}\n" if self.snow_correction else ""
        )
        if self.monthly_ave_evaporation:
            evap_data = " ".join(map(str, self.monthly_ave_evaporation))
            d["monthly_ave_evaporation"] = f":MonthlyAveEvaporation {evap_data}\n"
        else:
            d["monthly_ave_evaporation"] = ""
        if self.monthly_ave_temperature:
            temp_data = " ".join(map(str, self.monthly_ave_temperature))
            d["monthly_ave_temperature"] = f":MonthlyAveTemperature {temp_data}\n"
        else:
            d["monthly_ave_temperature"] = ""
        d["data_cmds"] = "\n\n".join(map(str, self.data_cmds))  # type: ignore
        return dedent(self.template).format(**d)


@dataclass
class ObservationDataCommand(DataCommand):
    subbasin_id: int = 1

    template = """
    :ObservationData {data_type} {subbasin_id} {units}
        :ReadFromNetCDF
            :FileNameNC      {file_name_nc}
            :VarNameNC       {var_name_nc}
            :DimNamesNC      {dimensions}
            :StationIdx      {index}
            {time_shift}{linear_transform}{deaccumulate}
        :EndReadFromNetCDF
    :EndObservationData
    """


@dataclass
class GridWeightsCommand(RavenCommand):
    """GridWeights command.

    Important note: this command can be embedded in both a `GriddedForcingCommand`
    or a `StationForcingCommand`.

    The default is to have a single cell that covers an entire single HRU, with a
    weight of 1.
    """

    number_hrus: int = 1
    number_grid_cells: int = 1
    data: Tuple[Tuple[int, int, float], ...] = ((1, 0, 1.0),)

    template = """
    {indent}:GridWeights
    {indent}    :NumberHRUs {number_hrus}
    {indent}    :NumberGridCells {number_grid_cells}
    {data}
    {indent}:EndGridWeights
    """

    @classmethod
    def parse(cls, s):
        pat = r"""
        :GridWeights
            :NumberHRUs (\d+)
            :NumberGridCells (\d+)
            (.+)
        :EndGridWeights
        """
        m = re.match(dedent(pat).strip(), s, re.DOTALL)
        n_hrus, n_grid_cells, data = m.groups()  # type: ignore
        data = [d.strip().split() for d in data.split("\n")]
        data = tuple((int(h), int(c), float(w)) for h, c, w in data)
        return cls(
            number_hrus=int(n_hrus), number_grid_cells=int(n_grid_cells), data=data
        )

    def to_rv(self, indent_level=0):
        indent = INDENT * indent_level
        d = asdict(self)
        d["indent"] = indent
        d["data"] = "\n".join(f"{indent}    {p[0]} {p[1]} {p[2]}" for p in self.data)
        return dedent(self.template).strip().format(**d)


@dataclass
class RedirectToFileCommand(RavenCommand):
    """RedirectToFile command (RVT).

    For the moment, this command can only be used in the context of a `GriddedForcingCommand`
    or a `StationForcingCommand`, as a `grid_weights` field replacement when inlining is not
    desired.
    """

    path: Path

    template = "{indent}:RedirectToFile {path}"

    def to_rv(self, indent_level=0):
        indent = INDENT * indent_level
        d = asdict(self)
        d["indent"] = indent
<<<<<<< HEAD
=======
        # We can use the name of the file (as opposed to the full path)
        # because we have a symlink to it in the execution folder
        d["path"] = d["path"].name
>>>>>>> e331f910
        return self.template.format(**d)


@dataclass
class GriddedForcingCommand(BaseDataCommand):
    """GriddedForcing command (RVT)."""

    dim_names_nc: Tuple[str, str, str] = ("x", "y", "t")
    grid_weights: Union[
        GridWeightsCommand, RedirectToFileCommand
    ] = GridWeightsCommand()

    template = """
    :GriddedForcing {name}
        :ForcingType {data_type}
        :FileNameNC {file_name_nc}
        :VarNameNC {var_name_nc}
        :DimNamesNC {dimensions}
        {time_shift}{linear_transform}{deaccumulate}
    {grid_weights}
    :EndGriddedForcing
    """
    # :LatitudeVarNameNC {latitude_var_name_nc}
    # :LongitudeVarNameNC {longitude_var_name_nc}
    # :ElevationVarNameNC {elevation_var_name_nc}

    def to_rv(self):
        d = self.asdict()
        d["grid_weights"] = self.grid_weights.to_rv(indent_level=1)
        return dedent(self.template).format(**d)


@dataclass
class StationForcingCommand(BaseDataCommand):
    """StationForcing command (RVT)."""

    dim_names_nc: Tuple[str, str] = ("station", "time")
    grid_weights: Union[
        GridWeightsCommand, RedirectToFileCommand
    ] = GridWeightsCommand()

    template = """
    :StationForcing {name} {units}
        :ForcingType {data_type}
        :FileNameNC {file_name_nc}
        :VarNameNC {var_name_nc}
        :DimNamesNC {dimensions}
        {time_shift}{linear_transform}{deaccumulate}
    {grid_weights}
    :EndStationForcing
    """
    # :LatitudeVarNameNC {latitude_var_name_nc}
    # :LongitudeVarNameNC {longitude_var_name_nc}
    # :ElevationVarNameNC {elevation_var_name_nc}

    def to_rv(self):
        d = self.asdict()
        d["grid_weights"] = self.grid_weights.to_rv(indent_level=1)
        return dedent(self.template).format(**d)


@dataclass
class HRUStateVariableTableCommand(RavenCommand):
    """Initial condition for a given HRU."""

    @dataclass
    class Record(RavenCommand):
        index: int = 1
        data: Dict[str, Union[float, str]] = field(default_factory=dict)

        def to_rv(self):
            return ",".join(map(str, (self.index,) + tuple(self.data.values())))

    template = """
    :HRUStateVariableTable
        :Attributes,{names}
        {values}
    :EndHRUStateVariableTable
    """

    hru_states: Dict[int, Record] = field(default_factory=dict)

    @classmethod
    def parse(cls, sol):
        pat = r"""
        :HRUStateVariableTable
        \s*:Attributes,(.+)
        \s*:Units.*?
        (.+)
        :EndHRUStateVariableTable
        """
        m = re.search(dedent(pat).strip(), sol, re.DOTALL)
        names = m.group(1).strip().split(",")
        lines = m.group(2).strip().splitlines()  # type: ignore
        lines = [re.split(r",|\s+", line.strip()) for line in lines]
        hru_states = {}
        for line in lines:
            idx, *values = line
            idx = int(idx)
            values = list(map(float, values))
            hru_states[idx] = cls.Record(index=idx, data=dict(zip(names, values)))
        return cls(hru_states)

    def to_rv(self):
        names = sorted(
            list(set(chain(*[tuple(s.data.keys()) for s in self.hru_states.values()])))
        )
        values = [
            [
                s.index,
            ]
            + [s.data.get(n, 0.0) for n in names]
            for s in self.hru_states.values()
        ]
        return dedent(self.template).format(
            names=",".join(names),
            values="\n    ".join([",".join(map(str, v)) for v in values]),
        )


# For convenience
HRUState = HRUStateVariableTableCommand.Record


@dataclass
class BasinIndexCommand(RavenCommand):
    """Initial conditions for a flow segment."""

    index: int = 1
    name: str = "watershed"
    channel_storage: float = 0
    rivulet_storage: float = 0
    qout: Tuple[float, ...] = (1, 0, 0)
    qin: Optional[Tuple[float, ...]] = None
    qlat: Optional[Tuple[float, ...]] = None

    template = """
    :BasinIndex {index} {name}
        :ChannelStorage {channel_storage}
        :RivuletStorage {rivulet_storage}
        {qout}
        {qin}
        {qlat}
        """

    @classmethod
    @no_type_check
    def parse(cls, s):
        pat = r"""
        :BasinIndex (.+?)
        (.+)
        """
        m = re.search(dedent(pat).strip(), s, re.DOTALL)
        index_name = re.split(r",|\s+", m.group(1).strip())
        rec_values = {"index": index_name[0], "name": index_name[1]}
        for line in m.group(2).strip().splitlines():
            all_values = filter(None, re.split(r",|\s+", line.strip()))
            cmd, *values = all_values
            if cmd == ":ChannelStorage":
                assert len(values) == 1
                rec_values["channel_storage"] = float(values[0])
            elif cmd == ":RivuletStorage":
                assert len(values) == 1
                rec_values["rivulet_storage"] = float(values[0])
            else:
                rec_values[cmd[1:].lower()] = tuple(values)
        return cls(**rec_values)

    def to_rv(self):
        d = asdict(self)
        for k in ["qout", "qin", "qlat"]:
            if d[k]:
                v = " ".join(map(str, d[k]))
                q = k.capitalize()
                d[k] = f":{q} {v}"
            else:
                d[k] = ""
        return dedent(self.template).format(**d)


@dataclass
class BasinStateVariablesCommand(RavenCommand):

    basin_states: Dict[int, BasinIndexCommand] = field(default_factory=dict)

    template = """
    :BasinStateVariables
        {basin_states_list}
    :EndBasinStateVariables
    """

    @classmethod
    @no_type_check
    def parse(cls, sol):
        pat = r"""
        :BasinStateVariables
        (.+)
        :EndBasinStateVariables
        """
        m = re.search(dedent(pat).strip(), sol, re.DOTALL)
        bi_strings = filter(None, m.group(1).strip().split(":BasinIndex"))
        basin_states = {}
        for bi_string in bi_strings:
            bi = BasinIndexCommand.parse(f":BasinIndex {bi_string}")
            basin_states[bi.index] = bi
        return cls(basin_states)

    def to_rv(self):
        return dedent(self.template).format(
            basin_states_list="\n".join(map(str, self.basin_states.values()))
        )


@dataclass
class SoilClassesCommand(RavenCommand):
    @dataclass
    class Record(RavenCommand):
        """SoilClass record.

        Note: does not support yet the %SAND,%CLAY,%SILT, %ORGANIC format."""

        name: str = ""

        def to_rv(self):
            return " ".join(map(str, asdict(self).values()))

    soil_classes: Sequence[Record] = ()

    template = """
    :SoilClasses
        {soil_class_records}
    :EndSoilClasses
    """

    def to_rv(self, **kwds):
        return dedent(self.template).format(
            soil_class_records="\n    ".join(map(str, self.soil_classes))
        )


@dataclass
class SoilProfilesCommand(RavenCommand):
    @dataclass(config=Config)
    class Record(RavenCommand):
        profile_name: str = ""
        soil_class_names: Sequence[str] = ()
        thicknesses: Sequence[RavenExp] = ()

        def to_rv(self, **kwds):
            # From the Raven manual: {profile_name,#horizons,{soil_class_name,thick.}x{#horizons}}x[NP]
            attrs = self.parse_symbolic(**kwds)
            n_horizons = len(attrs["soil_class_names"])
            horizon_data = itertools.chain(
                *zip(attrs["soil_class_names"], attrs["thicknesses"])
            )
            fmt = "{:<16},{:>4}," + ",".join(n_horizons * ["{:>12},{:>6}"])
            return fmt.format(self.profile_name, n_horizons, *horizon_data)

    soil_profiles: Sequence[Record] = ()

    template = """
    :SoilProfiles
        {soil_profile_records}
    :EndSoilProfiles
    """

    def to_rv(self, **kwds):
        return dedent(self.template).format(
            soil_profile_records="\n    ".join(
                [sp.to_rv(**kwds) for sp in self.soil_profiles]
            )
        )


@dataclass
class VegetationClassesCommand(RavenCommand):
    @dataclass(config=Config)
    class Record(RavenCommand):
        name: str = ""
        max_ht: RavenExp = 0
        max_lai: RavenExp = 0
        max_leaf_cond: RavenExp = 0

        _fmt = "{:<16}," + ",".join(3 * ["{:>14}"])

    vegetation_classes: Sequence[Record] = ()

    def to_rv(self, **kwds):
        template = """
        :VegetationClasses
            :Attributes     ,        MAX_HT,       MAX_LAI, MAX_LEAF_COND
            :Units          ,             m,          none,      mm_per_s
            {vegetation_class_records}
        :EndVegetationClasses
        """

        veg_classes = [rec.to_rv(**kwds) for rec in self.vegetation_classes]
        return dedent(template).format(
            vegetation_class_records="\n    ".join(veg_classes)
        )


@dataclass
class LandUseClassesCommand(RavenCommand):
    @dataclass
    class Record(RavenCommand):
        name: str = ""
        impermeable_frac: float = 0
        forest_coverage: float = 0

        def to_rv(self):
            fmt = "{:<16}," + ",".join(2 * ["{:>16}"])
            return fmt.format(*asdict(self).values())

    land_use_classes: Sequence[Record] = ()

    template = """
    :LandUseClasses
        :Attributes     ,IMPERMEABLE_FRAC, FOREST_COVERAGE
        :Units          ,           fract,           fract
        {land_use_class_records}
    :EndLandUseClasses
    """

    def to_rv(self, **kwds):
        return dedent(self.template).format(
            land_use_class_records="\n    ".join(map(str, self.land_use_classes))
        )


@dataclass
class ParameterList(RavenCommand):
    @dataclass(config=Config)
    class Record(RavenCommand):
        name: str = ""
        vals: Sequence[RavenExp] = ()

        @validator("vals", pre=True)
        def no_none_in_default(cls, v, values):
            """Make sure that no values are None for the [DEFAULT] record."""
            if values["name"] == "[DEFAULT]" and None in v:
                raise ValueError("Default record can not contain None.")
            return v

        def to_rv(self, **kwds):
            fmt = "{name:<16}" + len(self.vals) * ",{:>18}"
            evals = []
            for v in self.vals:
                if v is None:
                    ev = "_DEFAULT"
                else:
                    ev = parse_symbolic(v, **kwds)

                evals.append(ev)

            return fmt.format(name=self.name, *evals)

    names: Sequence[Any] = ()  # Subclass this with the right type.
    records: Sequence[Record] = ()

    _cmd: ClassVar[str]

    def to_rv(self, **kwds):
        template = """
        :{cmd}
            :Parameters     {parameter_names}
            :Units          {units}
            {records}
        :End{cmd}
        """

        fmt = ",{:>18}" * len(self.names)
        units = ",              none" * len(self.names)
        return dedent(template).format(
            cmd=self._cmd,
            parameter_names=fmt.format(*self.names),
            units=units,
            records="\n    ".join([r.to_rv(**kwds) for r in self.records]),
        )


@dataclass
class SoilParameterListCommand(ParameterList):
    names: Sequence[SoilParameters] = ()
    _cmd = "SoilParameterList"


@dataclass
class VegetationParameterListCommand(ParameterList):
    names: Sequence[VegetationParameters] = ()
    _cmd = "VegetationParameterList"


@dataclass
class LandUseParameterListCommand(ParameterList):
    names: Sequence[LandUseParameters] = ()
    _cmd = "LandUseParameterList"


@dataclass(config=Config)
class TiedParams(RavenCommand):
    """
    <name> <np> <pname 1 > <pname 2 >...<pname np> <type> <data>

    name: The name of the tied parameter, parameter names must be unique.
    np: The number of non-tied parameters used in the calculation of the tied parameter value. (1 or 2)
    pname: The list of non-tied parameter names that are used in the computation of the tied-parameter.
    type: linear
    data: If <type> = ”linear” and <np> = "1" : The functional relationship is linear and has the form:
            X_tied = c0 + c1 X
          where, X_tied is the tied-parameter value, c0 and c1 are coefficients and X is the non-tied parameter value.
          <data> should be replaced with the following syntax: <c1> <c0>
          If <type> = ”linear” and <np> = "2" : The functional relationship has the form:
             X_tied = c3 X1 X2 + c2 X2 + c1 X1 + c0
          where, X_tied is the tied-parameter value, c0 , c1 , c2 , and c3 are coefficients, and X1 and X2 are the
          non-tied parameter values. <data> should be replaced with the following syntax: <c3> <c2> <c1> <c0>
    """

    @dataclass(config=Config)
    class Record(RavenCommand):
        name: str
        expr: Expression

        def to_rv(self):
            # Collect coefficients. Will raise error if non-linear expression is given.
            coefs = CoefficientCollector()(self.expr)

            if 1 not in coefs:
                coefs[1] = 0

            # The parameters used in the expression
            params = [k for (k, v) in coefs.items() if isinstance(k, Variable)]
            np = len(params)

            # The coefficients are in reverse order.
            data = [coefs[c] for c in params[::-1] + [1]]
            if np == 2:
                data.insert(0, 0)

            return " ".join(
                map(
                    str,
                    [self.name, np, *[p.name for p in params], "linear", *data, "free"],
                )
            )

    exprs: Mapping[str, Expression] = None

    def to_rv(self):
        template = """
        BeginTiedParams
          {}
        EndTiedParams
        """

        records = [TiedParams.Record(key, ex) for (key, ex) in self.exprs.items()]
        tied_params = "\n  ".join([e.to_rv() for e in records])
        return dedent(template).format(tied_params)


# For convenience
LU = LandUseClassesCommand.Record
SOIL = SoilProfilesCommand.Record
VEG = VegetationClassesCommand.Record
PL = ParameterList.Record<|MERGE_RESOLUTION|>--- conflicted
+++ resolved
@@ -3,7 +3,7 @@
 import re
 from abc import ABC
 from dataclasses import asdict, field
-<<<<<<< HEAD
+from itertools import chain
 from pathlib import Path
 from textwrap import dedent
 from typing import (
@@ -19,13 +19,6 @@
 )
 
 from pydantic import validator
-=======
-from itertools import chain
-from pathlib import Path
-from textwrap import dedent
-from typing import Dict, Optional, Tuple, Union, no_type_check
-
->>>>>>> e331f910
 from pydantic.dataclasses import dataclass
 from pymbolic.mapper.coefficient import CoefficientCollector
 from pymbolic.primitives import Expression, Variable
@@ -519,12 +512,9 @@
         indent = INDENT * indent_level
         d = asdict(self)
         d["indent"] = indent
-<<<<<<< HEAD
-=======
         # We can use the name of the file (as opposed to the full path)
         # because we have a symlink to it in the execution folder
         d["path"] = d["path"].name
->>>>>>> e331f910
         return self.template.format(**d)
 
 
