--- conflicted
+++ resolved
@@ -1,12 +1,8 @@
 import collections
 import datetime as dt
 from abc import ABC, abstractmethod
-<<<<<<< HEAD
+from copy import deepcopy
 from dataclasses import asdict, replace
-=======
-from copy import deepcopy
-from dataclasses import replace
->>>>>>> 180cd779
 from enum import Enum
 from pathlib import Path
 from textwrap import dedent
