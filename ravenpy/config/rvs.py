import collections
import datetime as dt
from abc import ABC, abstractmethod
from copy import deepcopy
<<<<<<< HEAD
from dataclasses import asdict, replace
from enum import Enum
=======
from dataclasses import replace
>>>>>>> f3ab0fac
from pathlib import Path
from textwrap import dedent
from typing import Any, Dict, List, Optional, Tuple, Union, cast

import cf_xarray
import cftime
import numpy as np
import xarray as xr
from numpy.distutils.misc_util import is_sequence

from ravenpy import __version__
<<<<<<< HEAD
from ravenpy.config import symbolic
=======
from ravenpy.config import options
>>>>>>> f3ab0fac
from ravenpy.config.commands import (
    HRU,
    BaseDataCommand,
    BasinIndexCommand,
    BasinStateVariablesCommand,
    ChannelProfileCommand,
    DataCommand,
    GaugeCommand,
    GriddedForcingCommand,
    GridWeightsCommand,
    HRUsCommand,
    HRUState,
    HRUStateVariableTableCommand,
    LandUseClassesCommand,
    LandUseParameterListCommand,
    ObservationDataCommand,
    RedirectToFileCommand,
    ReservoirCommand,
    SBGroupPropertyMultiplierCommand,
    SoilClassesCommand,
    SoilParameterListCommand,
    SoilProfilesCommand,
    StationForcingCommand,
    Sub,
    SubBasinGroupCommand,
    SubBasinsCommand,
    TiedParams,
    VegetationClassesCommand,
    VegetationParameterListCommand,
    parse_symbolic,
)


class RV(ABC):

    # This header will be prepended to all RV files when they are rendered
    tmpl_header = """
    ###########################################################################################################
    :FileType          {rv_type} ASCII Raven {raven_version}
    :WrittenBy         PAVICS RavenPy {ravenpy_version} based on setups provided by James Craig and Juliane Mai
    :CreationDate      {date}{model_and_description}
    #----------------------------------------------------------------------------------------------------------
    """

    def __init__(self, config, **kwds):
        # Each RV has a reference to their parent object in order to access sibling RVs.
        self._config = config

        self.is_ostrich_tmpl = False

        # This variable contains the RV file content when it was set from a file; if still
        # None at the moment Raven is called, it means the corresponding RV must be rendered
        # with the `to_rv` method.
        self.content = None

        # This contains extra attributes that might be used with a customized template
        # (currently used with HBVEC and MOHYSE emulators, for values in their RVH)
        self._extra_attributes = {}

    def update(self, key, value):
        if hasattr(self, key):
            setattr(self, key, value)
            return True
        return False

    def set_extra_attributes(self, **kwargs):
        for k, v in kwargs.items():
            self._extra_attributes[k] = v

    def get_extra_attribute(self, k):
        return self._extra_attributes[k]

    def set_tmpl(self, tmpl=None, is_ostrich=False):
        self.tmpl = tmpl or self.tmpl  # type: ignore
        self.is_ostrich_tmpl = is_ostrich

    @property
    @abstractmethod
    def tmpl(self):
        pass

    @abstractmethod
    def to_rv(self, s: str, rv_type: str) -> str:
        """Add header to templated RV file.

        Parameters
        ----------
        s : str
          Templated content.
        rv_type : str
          RV extension.

        Returns
        -------
        RV template with header.
        """
        if not self._config:
            # In the case where the RV file has been created outside the context of a
            # Config object, don't include the header
            return s
        d = {
            "rv_type": rv_type,
            "raven_version": self._config.model.raven_version,
            "ravenpy_version": __version__,
            "date": dt.datetime.now().isoformat(),
            "model_and_description": "",
        }
        model = ""
        description = self._config.model.description or ""
        if self._config.model.__class__.__name__ not in ["Raven", "Ostrich"]:
            model = f"Emulation of {self._config.model.__class__.__name__}"
        model_and_description = list(filter(None, [model, description]))
        if model_and_description:
            model_and_description = ": ".join(model_and_description)
            d["model_and_description"] = f"\n#\n# {model_and_description}"
        return dedent(self.tmpl_header.lstrip("\n")).format(**d) + s


#########
# R V C #
#########


class RVC(RV):

    tmpl = """
    {hru_states}

    {basin_states}
    """

    def __init__(self, config):
        super().__init__(config)
        self.hru_states: Dict[int, HRUState] = {}
        self.basin_states: Dict[int, BasinIndexCommand] = {}

    def reset(self, **kwargs):
        self.hru_states = {}
        self.basin_states = {}

    def set_hru_state(self, hru_state: HRUState):
        self.hru_states[hru_state.index] = hru_state

    def set_basin_state(self, basin_state: BasinIndexCommand):
        self.basin_states[basin_state.index] = basin_state

    @classmethod
    def create_solution(cls, solution_str):
        rvc = RVC(None)
        rvc.parse_solution(solution_str)
        return rvc

    def parse_solution(self, solution_str):
        self.hru_states = HRUStateVariableTableCommand.parse(solution_str).hru_states
        self.basin_states = BasinStateVariablesCommand.parse(solution_str).basin_states

    def to_rv(self):
        d = {
            "hru_states": HRUStateVariableTableCommand(self.hru_states),
            "basin_states": BasinStateVariablesCommand(self.basin_states),
        }

        d.update(self._extra_attributes)

        return super().to_rv(dedent(self.tmpl.lstrip("\n")).format(**d), "RVC")


#########
# R V H #
#########


class RVH(RV):

    tmpl = """
    {subbasins}

    {hrus}

    {land_subbasin_group}

    {land_subbasin_property_multiplier}

    {lake_subbasin_group}

    {lake_subbasin_property_multiplier}

    {reservoirs}
    """

    def __init__(self, config):
        super().__init__(config)
        self.hrus: Tuple[HRU, ...] = ()
        self.subbasins: Tuple[Sub, ...] = ()
        self.land_subbasin_ids: Tuple[int, ...] = ()
        self.land_subbasin_property_multiplier: Optional[
            SBGroupPropertyMultiplierCommand
        ] = None
        self.lake_subbasin_ids: Tuple[int, ...] = ()
        self.lake_subbasin_property_multiplier: Optional[
            SBGroupPropertyMultiplierCommand
        ] = None
        self.reservoirs: Tuple[ReservoirCommand, ...] = ()

    def to_rv(self):
        d = {
            "subbasins": SubBasinsCommand(self.subbasins),
            "hrus": HRUsCommand(self.hrus),
            "land_subbasin_group": SubBasinGroupCommand("Land", self.land_subbasin_ids),
            "land_subbasin_property_multiplier": self.land_subbasin_property_multiplier
            or "",
            "lake_subbasin_group": SubBasinGroupCommand(
                "Lakes", self.lake_subbasin_ids
            ),
            "lake_subbasin_property_multiplier": self.lake_subbasin_property_multiplier
            or "",
            "reservoirs": "\n\n".join(map(str, self.reservoirs)),
        }

        d.update(self._extra_attributes)

        return super().to_rv(dedent(self.tmpl.lstrip("\n")).format(**d), "RVH")


#########
# R V I #
#########


class RVI(RV):

    _pre_tmpl = """
    :Calendar              {calendar}
    :RunName               {run_name}-{run_index}
    :StartDate             {start_date}
    :EndDate               {end_date}
    :TimeStep              {time_step}
    :Method                ORDERED_SERIES
    """

    tmpl = """
    """

    # This part must be at the end of the file in particular because `:EvaluationMetrics` must
    # come after `:SoilModel`
    _post_tmpl = """
    :EvaluationMetrics     {evaluation_metrics}
    {evaluation_periods}
    :WriteNetcdfFormat     yes
    :SilentMode
    :PavicsMode
    {suppress_output}{write_forcing_functions}{custom_output}

    :NetCDFAttribute title Simulated river discharge
    :NetCDFAttribute history Created on {now} by Raven
    :NetCDFAttribute references  Craig, J.R., and the Raven Development Team, Raven user's and developer's manual (Version 2.8), URL: http://raven.uwaterloo.ca/ (2018).
    :NetCDFAttribute comment Raven Hydrological Framework version {raven_version}
    :NetCDFAttribute model_id {identifier}
    :NetCDFAttribute time_frequency day
    :NetCDFAttribute time_coverage_start {start_date}
    :NetCDFAttribute time_coverage_end {end_date}
    """
<<<<<<< HEAD

    class EvaporationOptions(Enum):
        PET_CONSTANT = "PET_CONSTANT"
        PET_PENMAN_MONTEITH = "PET_PENMAN_MONTEITH"
        PET_PENMAN_COMBINATION = "PET_PENMAN_COMBINATION"
        PET_PRIESTLEY_TAYLOR = "PET_PRIESTLEY_TAYLOR"
        PET_HARGREAVES = "PET_HARGREAVES"
        PET_HARGREAVES_1985 = "PET_HARGREAVES_1985"
        PET_FROMMONTHLY = "PET_FROMMONTHLY"
        PET_DATA = "PET_DATA"
        PET_HAMON_1961 = "PET_HAMON_1961"
        PET_TURC_1961 = "PET_TURC_1961"
        PET_MAKKINK_1957 = "PET_MAKKINK_1957"
        PET_MONTHLY_FACTOR = "PET_MONTHLY_FACTOR"
        PET_MOHYSE = "PET_MOHYSE"
        PET_OUDIN = "PET_OUDIN"

    class CalendarOptions(Enum):
        PROLEPTIC_GREGORIAN = "PROLEPTIC_GREGORIAN"
        JULIAN = "JULIAN"
        GREGORIAN = "GREGORIAN"
        STANDARD = "STANDARD"
        NOLEAP = "NOLEAP"
        _365_DAY = "365_DAY"
        ALL_LEAP = "ALL_LEAP"
        _366_DAY = "366_DAY"

    class EvaluationMetrics(Enum):
        NASH_SUTCLIFFE = "NASH_SUTCLIFFE"
        LOG_NASH = "LOG_NASH"
        RMSE = "RMSE"
        PCT_BIAS = "PCT_BIAS"
        ABSERR = "ABSERR"
        ABSMAX = "ABSMAX"
        PDIFF = "PDIFF"
        TMVOL = "TMVOL"
        RCOEFF = "RCOEFF"
        NSC = "NSC"
        KLING_GUPTA = "KLING_GUPTA"

    class RainSnowFractionOptions(Enum):
        DATA = "RAINSNOW_DATA"
        DINGMAN = "RAINSNOW_DINGMAN"
        UBC = "RAINSNOW_UBC"
        HBV = "RAINSNOW_HBV"
        HARDER = "RAINSNOW_HARDER"
        HSPF = "RAINSNOW_HSPF"

    class RoutingOptions(Enum):
        """:Routing"""

        DIFFUSIVE_WAVE = "ROUTE_DIFFUSIVE_WAVE"
        HYDROLOGIC = "ROUTE_HYDROLOGIC"
        NONE = "ROUTE_NONE"
        STORAGE_COEFF = "ROUTE_STORAGE_COEFF"
        PLUG_FLOW = "ROUTE_PLUG_FLOW"
        MUSKINGUM = "ROUTE_MUSKINGUM"

    class CatchmentRoute(Enum):
        """:CatchmentRoute"""

        DUMP = "ROUTE_DUMP"
        GAMMA = "ROUTE_GAMMA_CONVOLUTION"
        TRI = "ROUTE_TRI_CONVOLUTION"
        RESERVOIR = "ROUTE_RESERVOIR_SERIES"
        EXP = "ROUTE_EXPONENTIAL"
=======
    # For backward compatibility
    EvaporationOptions = options.Evaporation
    CalendarOptions = options.Calendar
    EvaluationMetrics = options.EvaluationMetrics
    RainSnowFractionOptions = options.RainSnowFraction
    RoutingOptions = options.Routing
    #
>>>>>>> f3ab0fac

    def __init__(self, config):
        super().__init__(config)

        # These are attributes that can be modified/set directly
        self.run_name: Optional[str] = "run"
        self.run_index = 0
        self.time_step = 1.0

        # These correspond to properties whose setters will pass their value through
        # an Enum cast (triggering a ValueError at runtime for unknown values) and
        # getters will be used when rendering the template in the `to_rv` method
<<<<<<< HEAD
        self._calendar = RVI.CalendarOptions.STANDARD
        self._routing = RVI.RoutingOptions.NONE
        self._catchment_route = RVI.CatchmentRoute.DUMP
=======
        self._calendar = options.Calendar.STANDARD
        self._routing = options.Routing.NONE
>>>>>>> f3ab0fac
        self._start_date = None
        self._end_date = None
        self._rain_snow_fraction = options.RainSnowFraction.DATA
        self._evaporation = None
        self._ow_evaporation = None
        self._duration = 1
        self._evaluation_metrics = [
            options.EvaluationMetrics.NASH_SUTCLIFFE,
            options.EvaluationMetrics.RMSE,
        ]
        self._evaluation_periods = []
        self._suppress_output = False
        self._write_forcing_functions = False
        self._custom_output = []

    def configure_from_nc_data(self, fns):

        with xr.open_mfdataset(fns, combine="by_coords") as ds:
            start, end = ds.indexes["time"][0], ds.indexes["time"][-1]
            cal = ds.time.encoding.get("calendar", "standard")

        if self.start_date in [None, dt.datetime(1, 1, 1)]:
            self.start_date = start

        if self.end_date in [None, dt.datetime(1, 1, 1)]:
            self.end_date = end

        self.calendar = options.Calendar(cal.upper())

    @property
    def raven_version(self):
        return self._config.model.raven_version

    @property
    def start_date(self):
        return self._start_date

    @start_date.setter
    def start_date(self, x):
        if isinstance(x, dt.datetime):
            self._start_date = self._dt2cf(x)
        else:
            raise ValueError("Must be datetime")

        if x == dt.datetime(1, 1, 1):
            return

        if self._duration is None:
            self._update_duration()
        else:
            self._update_end_date()

    @property
    def end_date(self):
        return self._end_date

    @end_date.setter
    def end_date(self, x):
        if isinstance(x, dt.datetime):
            self._end_date = self._dt2cf(x)
        else:
            raise ValueError("Must be datetime")

        if x != dt.datetime(1, 1, 1):
            self._update_duration()

    @property
    def duration(self):
        return self._duration

    @duration.setter
    def duration(self, x):
        if isinstance(x, int):
            if x > 0:
                self._duration = x
        else:
            raise ValueError("Must be int")

        if x > 0:
            self._update_end_date()

    @property
    def evaluation_metrics(self):
        if self._evaluation_metrics:
            return ",".join(m.value for m in self._evaluation_metrics)
        return None

    @evaluation_metrics.setter
    def evaluation_metrics(self, values):

        if not is_sequence(values):
            values = [values]
        ms = []
        for v in values:
            v = v.upper() if isinstance(v, str) else v.value
            ms.append(options.EvaluationMetrics(v))
        self._evaluation_metrics = ms

    @property
    def evaluation_periods(self):
        """:EvaluationPeriod option. Instantiate with list of EvaluationPeriod commands."""
        return "\n".join([str(p) for p in self._evaluation_periods])

    @evaluation_periods.setter
    def evaluation_periods(self, values):
        if not isinstance(values, (list, set, tuple)):
            values = [values]
        self._evaluation_periods = values

    @property
    def custom_output(self):
        return "\n".join([str(o) for o in self._custom_output])

    @custom_output.setter
    def custom_output(self, values):
        if not isinstance(values, (list, set, tuple)):
            values = [values]
        self._custom_output = values

    def _update_duration(self):
        if self.end_date is not None and self.start_date is not None:
            self._duration = (self.end_date - self.start_date).days

    def _update_end_date(self):
        if self.start_date is not None and self.duration is not None:
            self._end_date = self.start_date + dt.timedelta(days=self.duration)

    @property
    def suppress_output(self):
        tag = ":SuppressOutput\n:DontWriteWatershedStorage\n"
        return tag if self._suppress_output else ""

    @suppress_output.setter
    def suppress_output(self, value):
        if not isinstance(value, bool):
            raise ValueError
        self._suppress_output = value

    @property
    def write_forcing_functions(self):
        tag = ":WriteForcingFunctions\n"
        return tag if self._write_forcing_functions else ""

    @write_forcing_functions.setter
    def write_forcing_functions(self, value):
        if not isinstance(value, bool):
            raise ValueError
        self._write_forcing_functions = value

    @property
    def routing(self):
        return self._routing.value

    @routing.setter
    def routing(self, value):
        v = value.upper() if isinstance(value, str) else value.value
        self._routing = options.Routing(v)

    @property
    def catchment_route(self):
        return self._catchment_route.value

    @catchment_route.setter
    def catchment_route(self, value):
        v = value.upper() if isinstance(value, str) else value.value
        self._catchment_route = RVI.CatchmentRoute(v)

    @property
    def rain_snow_fraction(self):
        """Rain snow partitioning."""
        return self._rain_snow_fraction.value

    @rain_snow_fraction.setter
    def rain_snow_fraction(self, value):
        v = value.upper() if isinstance(value, str) else value.value
        self._rain_snow_fraction = options.RainSnowFraction(v)

    @property
    def evaporation(self):
        """Evaporation scheme"""
        return self._evaporation.value if self._evaporation else None

    @evaporation.setter
    def evaporation(self, value):
        v = value.upper() if isinstance(value, str) else value.value
        self._evaporation = options.Evaporation(v)

    @property
    def ow_evaporation(self):
        """Open-water evaporation scheme"""
        return self._ow_evaporation.value if self._ow_evaporation else None

    @ow_evaporation.setter
    def ow_evaporation(self, value):
        v = value.upper() if isinstance(value, str) else value.value
        self._ow_evaporation = options.Evaporation(v)

    @property
    def calendar(self):
        """Calendar"""
        return self._calendar.value

    @calendar.setter
    def calendar(self, value):
        v = value.upper() if isinstance(value, str) else value.value
        self._calendar = options.Calendar(v)

    def _dt2cf(self, date):
        """Convert datetime to cftime datetime."""
        return cftime._cftime.DATE_TYPES[self.calendar.lower()](*date.timetuple()[:6])

    def to_rv(self):

        # Attributes (not starting with "_")
        a = list(filter(lambda x: not x.startswith("_"), self.__dict__))

        # Properties (computing values corresponding to attributes starting with "_')
        p = list(
            filter(
                lambda x: isinstance(getattr(self.__class__, x, None), property),
                dir(self),
            )
        )

        d = {attr: getattr(self, attr) for attr in a + p}

        d["identifier"] = self._config.model.identifier
        d["now"] = dt.datetime.now().strftime("%Y-%m-%d %H:%M:%S")

        d.update(self._extra_attributes)

        t = (
            dedent(self._pre_tmpl.lstrip("\n"))
            + dedent(self.tmpl.lstrip("\n"))
            + dedent(self._post_tmpl.lstrip("\n"))
        )

        return super().to_rv(t.format(**d), "RVI")


##########
# R V P  #
##########


class RVP(RV):

    # This is expected to be defined by the emulators.
    tmpl = """
    """

    def __init__(self, config):
        super().__init__(config)

        # Model specific params
        self.params = None

        self.soil_profiles: Tuple[SoilProfilesCommand.Record, ...] = ()

        self.soil_classes: Tuple[SoilClassesCommand.Record, ...] = ()
        self.vegetation_classes: Tuple[VegetationClassesCommand.Record, ...] = ()
        self.land_use_classes: Tuple[LandUseClassesCommand.Record, ...] = ()

        self.soil_parameter_list: SoilParameterListCommand = ()
        self.vegetation_parameter_list: VegetationParameterListCommand = ()
        self.land_use_parameter_list: LandUseParameterListCommand = ()

        self.channel_profiles: Tuple[ChannelProfileCommand, ...] = ()
        self.avg_annual_runoff: Optional[float] = None

    def update(self, key, value):
        if key == "params":
            if is_sequence(value):
                self.params = self._config.model.Params(*value)
            else:
                assert isinstance(value, self._config.model.Params)
                self.params = value
            return True
        else:
            return super().update(key, value)

    def to_rv(self):
        p = asdict(self.params) if self.params is not None else {}

        d = {
            "params": self.params,  # For compatibility with other emulators
            "soil_classes": SoilClassesCommand(self.soil_classes).to_rv(**p),
            "soil_profiles": SoilProfilesCommand(self.soil_profiles).to_rv(**p),
            "vegetation_classes": VegetationClassesCommand(
                self.vegetation_classes
            ).to_rv(**p),
            "land_use_classes": LandUseClassesCommand(self.land_use_classes).to_rv(**p),
            "soil_parameter_list": "\n".join(
                [pl.to_rv(**p) for pl in self.soil_parameter_list]
            ),
            "vegetation_parameter_list": "\n".join(
                [pl.to_rv(**p) for pl in self.vegetation_parameter_list]
            ),
            "land_use_parameter_list": "\n".join(
                [pl.to_rv(**p) for pl in self.land_use_parameter_list]
            ),
            "channel_profiles": "\n\n".join(map(str, self.channel_profiles)),
            "avg_annual_runoff": f":AvgAnnualRunoff {self.avg_annual_runoff}"
            if self.avg_annual_runoff
            else "",
        }

        d.update(self._extra_attributes)

        if self.params:
            d.update(asdict(self.params))
        # If using the Raven generic class, there is no `Params`
        elif self._config and hasattr(self._config.model, "Params"):
            d.update(parse_symbolic(asdict(self._config.model.Params())))

        return super().to_rv(
            dedent(self.tmpl.lstrip("\n")).format(**d),
            "RVP",
        )


#########
# R V T #
#########


class RVT(RV):

    tmpl = """
    {gauge}

    {forcing_list}

    {observed_data}
    """

    # Keys are standard names
    NC_VARS = {
        "tasmin": {"raven": "TEMP_MIN", "alts": ["tmin"]},
        "tasmax": {"raven": "TEMP_MAX", "alts": ["tmax"]},
        "tas": {"raven": "TEMP_AVE", "alts": ["t2m"]},
        "rainfall": {"raven": "RAINFALL", "alts": ["rain"]},
        "pr": {
            "raven": "PRECIP",
            "alts": ["precip", "prec", "precipitation", "tp"],
        },
        "prsn": {
            "raven": "SNOWFALL",
            "alts": ["snow", "snowfall", "solid_precip"],
        },
        "evspsbl": {"raven": "PET", "alts": ["pet", "evap", "evapotranspiration"]},
        "water_volume_transport_in_river_channel": {
            "raven": "HYDROGRAPH",
            "alts": [
                "qobs",
                "discharge",
                "streamflow",
                "dis",
            ],
        },
    }

    def __init__(self, config):
        super().__init__(config)

        # These are customized variable attributes specified by the user
        self._var_specs: Dict[str, Dict[str, Any]] = {k: {} for k in RVT.NC_VARS.keys()}

        # These are the actual variable as `commands.BaseDataCommand` objects
        self._var_cmds: Dict[str, Optional[BaseDataCommand]] = {
            k: None for k in RVT.NC_VARS.keys()
        }

        # Specifies whether the variables must be configured using file NC data
        self._auto_nc_configure = True

        self.nc_index = self.station_idx = 0  # For meteo forcing files

        self.hydro_idx: Tuple = (0,)  # Streamflow observation file station index
        self.gauged_sb_ids: Tuple = (
            None,
        )  # Corresponding sub-basin ID. If (None,), will try to guess.

        self.grid_weights: Union[GridWeightsCommand, RedirectToFileCommand, None] = None

        self.rain_correction = None
        self.snow_correction = None
        self.monthly_ave_evaporation = None
        self.monthly_ave_temperature = None

        self._nc_latitude: Optional[xr.DataArray] = None
        self._nc_longitude: Optional[xr.DataArray] = None
        self._nc_elevation: Optional[xr.DataArray] = None
        self._station_id: Optional[xr.DataArray] = None
        self._number_grid_cells = 0

    def _add_nc_variable(self, **kwargs):
        std_name = kwargs.get("name", kwargs["var_name_nc"])
        # If the name is not the standard one, search for it
        # TODO: reorganize NC_VARS so that the keys are the Raven names
        if std_name not in RVT.NC_VARS:
            for sn, rec in RVT.NC_VARS.items():
                if rec["raven"] == kwargs["data_type"] or std_name in rec["alts"]:
                    std_name = sn
                    break
            else:
                assert False, f"{std_name} not found in the list of standard names"
        is_obs_var = kwargs.pop("is_observation", False)
        cmd: BaseDataCommand
        if len(kwargs["dim_names_nc"]) == 1:
            if std_name == "water_volume_transport_in_river_channel" or is_obs_var:
                cmd = ObservationDataCommand(**kwargs)
            else:
                cmd = DataCommand(**kwargs)
        elif len(kwargs["dim_names_nc"]) == 2:
            if std_name == "water_volume_transport_in_river_channel" or is_obs_var:
                cmd = ObservationDataCommand(**kwargs)
            elif self.grid_weights is not None:
                cmd = StationForcingCommand(**kwargs)
            else:
                cmd = DataCommand(**kwargs)
        else:
            if std_name == "water_volume_transport_in_river_channel" or is_obs_var:
                cmd = ObservationDataCommand(**kwargs)
            else:
                cmd = GriddedForcingCommand(**kwargs)

        spec = self._var_specs[std_name]
        self._var_cmds[std_name] = replace(cmd, **spec)

    def set_nc_variables(self, nc_variables):
        """
        This is meant for manually setting the variables, and should prevent
        automatic configuration from an nc file.
        """
        for nc_var in nc_variables:
            self._add_nc_variable(**nc_var)
        self._auto_nc_configure = False

    def configure_from_nc_data(self, fns):
        from ravenpy.utilities.coords import infer_scale_and_offset

        assert self._auto_nc_configure is True

        self._var_cmds = {k: None for k in RVT.NC_VARS.keys()}

        for fn in fns:
            if isinstance(fn, str) and not fn.startswith("http"):
                fn = Path(fn)
            with xr.open_dataset(fn) as ds:
                try:
                    self._nc_latitude = ds.cf["latitude"]
                    self._nc_longitude = ds.cf["longitude"]
                    latitude_var_name_nc = self._nc_latitude.name
                    longitude_var_name_nc = self._nc_longitude.name
                except KeyError:
                    # Will try to compute values later from first HRU (in self.to_rv)
                    latitude_var_name_nc = ""
                    longitude_var_name_nc = ""

                try:
                    self._nc_elevation = ds.cf["vertical"]
                    elevation_var_name_nc = self._nc_elevation.name
                except KeyError:
                    if "elevation" in ds:
                        self._nc_elevation = ds["elevation"]
                        elevation_var_name_nc = "elevation"
                    else:
                        elevation_var_name_nc = ""

                if "station_id" in ds:
                    self._station_id = ds["station_id"]

                # Check if any alternate variable name is in the file.
                for std_name in RVT.NC_VARS:
                    for var_name in [std_name] + RVT.NC_VARS[std_name]["alts"]:  # type: ignore
                        if var_name not in ds.data_vars:
                            continue
                        nc_var = ds[var_name]
                        data_type = RVT.NC_VARS[std_name]["raven"]
                        specs = dict(
                            name=std_name,
                            file_name_nc=fn,
                            data_type=data_type,
                            var_name_nc=var_name,
                            latitude_var_name_nc=latitude_var_name_nc,
                            longitude_var_name_nc=longitude_var_name_nc,
                            elevation_var_name_nc=elevation_var_name_nc,
                            dim_names_nc=nc_var.dims,
                            units=nc_var.attrs.get("units"),
                        )
                        # Infer scale and offset parameters for unit conversion.
                        if specs["units"] is not None:
                            specs["scale"], specs["offset"] = infer_scale_and_offset(
                                nc_var, data_type
                            )

                        self._add_nc_variable(**specs)
                        self._number_grid_cells = int(nc_var.size / len(ds["time"]))
                        break

    def update(self, key, value):
        if key in self._var_specs:
            self._var_specs[key].update(value)
            return True
        return super().update(key, value)

    def to_rv(self):
        """
        IMPORTANT NOTE: as this method is called at the last moment in the model lifecycle,
        we can take the occasion to inject in the data structure some values that are guaranteed
        to be there (for instance we can assume that the RVH data is fully specified).
        """

        d = {
            "gauge": "",
            "forcing_list": "",
            "observed_data": "",
        }

        use_gauge = any(type(cmd) is DataCommand for cmd in self._var_cmds.values())
        if use_gauge:
            gauges = []
            for idx in np.atleast_1d(self.nc_index):
                data_cmds = []
                for var, cmd in self._var_cmds.items():
                    if cmd and not isinstance(cmd, ObservationDataCommand):
                        cmd = deepcopy(cast(DataCommand, cmd))
                        cmd.index = idx + 1  # Python index to Raven index
                        data_cmds.append(cmd)

                if (
                    self._nc_latitude is not None
                    and self._nc_latitude.shape
                    and len(self._nc_latitude) > idx
                ):
                    lat = self._nc_latitude.values[idx]
                else:
                    lat = self._config.rvh.hrus[0].latitude

                if (
                    self._nc_longitude is not None
                    and self._nc_longitude.shape
                    and len(self._nc_longitude) > idx
                ):
                    lon = self._nc_longitude.values[idx]
                else:
                    lon = self._config.rvh.hrus[0].longitude

                if (
                    self._nc_elevation is not None
                    and self._nc_elevation.shape
                    and len(self._nc_elevation) > idx
                ):
                    elev = self._nc_elevation.values[idx]
                else:
                    elev = self._config.rvh.hrus[0].elevation

                if (
                    self._station_id is not None
                    and self._station_id.shape
                    and len(self._station_id) > idx
                ):
                    name = str(self._station_id.values[idx])
                else:
                    name = f"default_{idx + 1}"

                gauges.append(
                    GaugeCommand(
                        name=name,
                        latitude=lat,
                        longitude=lon,
                        elevation=elev,
                        rain_correction=self.rain_correction,
                        snow_correction=self.snow_correction,
                        monthly_ave_evaporation=self.monthly_ave_evaporation,
                        monthly_ave_temperature=self.monthly_ave_temperature,
                        data_cmds=tuple(data_cmds),
                    ),
                )  # type: ignore
            d["gauge"] = "\n".join([str(g) for g in gauges])

        else:
            # Construct default grid weights applying equally to all HRUs
            data = [
                (hru.hru_id, self.station_idx, 1.0) for hru in self._config.rvh.hrus
            ]
            gw = self.grid_weights or GridWeightsCommand(
                number_hrus=len(data),
                number_grid_cells=self._number_grid_cells,
                data=tuple(data),
            )
            cmds = []
            for var, cmd in self._var_cmds.items():
                if cmd and not isinstance(cmd, ObservationDataCommand):
                    cmd = cast(Union[GriddedForcingCommand, StationForcingCommand], cmd)
                    if len(cmd.grid_weights.data) == 1:
                        cmd.grid_weights = gw
                    cmds.append(cmd)
            d["forcing_list"] = "\n".join(map(str, cmds))

        for cmd in self._var_cmds.values():
            observed_data = []
            if isinstance(cmd, ObservationDataCommand) and self._config is not None:

                if self.gauged_sb_ids == (None,):
                    for sb in self._config.rvh.subbasins:
                        if sb.gauged:
                            self.gauged_sb_ids = (sb.subbasin_id,)
                            break
                    else:
                        raise Exception(
                            "Could not find an outlet subbasin for observation data"
                        )

                if len(self.gauged_sb_ids) != len(self.hydro_idx):
                    raise ValueError(
                        "`gauged_sb_ids` and `hydro_idx` must have the same number of entries."
                    )

                for idx, sb_id in zip(self.hydro_idx, self.gauged_sb_ids):
                    cmd = deepcopy(cast(ObservationDataCommand, cmd))
                    cmd.index = idx + 1  # Python index to Raven index
                    cmd.subbasin_id = sb_id
                    observed_data.append(cmd)

                d["observed_data"] = "\n".join(map(str, observed_data))  # type: ignore

        return super().to_rv(dedent(self.tmpl.lstrip("\n")).format(**d), "RVT")


#########
# O s t #
#########


class OST(RV):

    tmpl = """
    """

    # Multiplier applied to metric before passing to minimization algorithm.
    _evaluation_metrics_multiplier = dict(
        NASH_SUTCLIFFE=-1,
        LOG_NASH=-1,
        RMSE=1,
        PCT_BIAS="Not Supported",
        ABSERR=1,
        ABSMAX=1,
        PDIFF=1,
        TMVOL=1,
        RCOEFF=1,
        NSC=-1,
        KLING_GUPTA=-1,
    )

    def __init__(self, config):
        super().__init__(config)

        self._max_iterations = None
        self._random_seed = None
        self.lowerBounds = None
        self.upperBounds = None
        self.algorithm = None
        self._tied_params = None  # Symbolic expression for tied parameters
        # If there's an OstRandomNumbers.txt file this is its path
        self.random_numbers_path = None

    def update(self, key, value):
        if key in ["lowerBounds", "upperBounds"]:
            if is_sequence(value):
                setattr(self, key, self._config.model.Params(*value))
            else:
                assert isinstance(value, self._config.model.Params)
                setattr(self, key, value)
            return True
        else:
            return super().update(key, value)

    @property
    def tied_params(self):
        if self._tied_params is None:
            return ""
        return TiedParams(self._tied_params).to_rv()

    @tied_params.setter
    def tied_params(self, value):
        self._tied_params = value

    @property
    def max_iterations(self):
        return self._max_iterations

    @max_iterations.setter
    def max_iterations(self, x):
        if x < 1:
            raise ValueError(f"Max iteration should be a positive integer: {x}")
        else:
            self._max_iterations = x

    @property
    def random_seed(self):
        if self._random_seed is not None:
            return f"RandomSeed {self._random_seed}"
        return ""

    @random_seed.setter
    def random_seed(self, value):
        if value >= 0:
            self._random_seed = value
        else:
            self._random_seed = None

    @property
    def evaluation_metric_multiplier(self):
        """For Ostrich."""
        m = self._config.rvi._evaluation_metrics[0]
        if m.name == "PCT_BIAS":
            raise ValueError(
                "PCT_BIAS cannot be properly minimized. Select another evaluation metric."
            )
        return self._evaluation_metrics_multiplier[m.value]

    @property
    def identifier(self):
        return self._config.model.identifier

    def to_rv(self):
        # Get those from RVI (there's probably a better way to do this!)
        self.run_name = self._config.rvi.run_name
        self.run_index = self._config.rvi.run_index

        # Attributes
        a = list(filter(lambda x: not x.startswith("_"), self.__dict__))

        # Properties
        p = list(
            filter(
                lambda x: isinstance(getattr(self.__class__, x, None), property),
                dir(self),
            )
        )

        d = {attr: getattr(self, attr) for attr in a + p}

        d.update(self._extra_attributes)

        return super().to_rv(dedent(self.tmpl.lstrip("\n")).format(**d), "OST")


class Config:
    def __init__(self, model, **kwargs):
        self.model = model
        self.rvc = RVC(self)
        self.rvh = RVH(self)
        self.rvi = RVI(self)
        self.rvp = RVP(self)
        self.rvt = RVT(self)
        self.ost = OST(self)
        self.update(**kwargs)

    def update(self, key=None, value=None, **kwargs):
        def _update_single(key, value):
            updated = False
            for rv in [self.rvc, self.rvi, self.rvh, self.rvp, self.rvt, self.ost]:
                # Note that in certain cases we might need to update a key
                # for more than one rv object.
                if rv.update(key, value):
                    updated = True
            if not updated:
                raise AttributeError(
                    f"No field named `{key}` found in any RV* conf class"
                )

        if key is None and value is None:
            for k, v in kwargs.items():
                _update_single(k, v)
        else:
            _update_single(key, value)

    def set_rv_file(self, fn):
        fn = Path(fn)
        if fn.name == "OstRandomNumbers.txt":
            self.ost.random_numbers_path = fn
        else:
            rvx = fn.suffixes[0][1:]  # get first suffix: eg.g. .rvt[.tpl]
            rvo = getattr(self, rvx, None) or self.ost
            rvo.content = fn.read_text()
            rvo.is_ostrich_tmpl = fn.suffixes[-1] == ".tpl"
            # This is a sorry hack: I want to have rvi.run_name have a default of "run"
            # because I don't want to burden the user with setting it.. but the problem
            # is that externally supplied rv files might not have it (to be discussed)
            self.rvi.run_name = None<|MERGE_RESOLUTION|>--- conflicted
+++ resolved
@@ -2,28 +2,19 @@
 import datetime as dt
 from abc import ABC, abstractmethod
 from copy import deepcopy
-<<<<<<< HEAD
 from dataclasses import asdict, replace
 from enum import Enum
-=======
-from dataclasses import replace
->>>>>>> f3ab0fac
 from pathlib import Path
 from textwrap import dedent
 from typing import Any, Dict, List, Optional, Tuple, Union, cast
 
-import cf_xarray
 import cftime
 import numpy as np
 import xarray as xr
 from numpy.distutils.misc_util import is_sequence
 
 from ravenpy import __version__
-<<<<<<< HEAD
-from ravenpy.config import symbolic
-=======
-from ravenpy.config import options
->>>>>>> f3ab0fac
+from ravenpy.config import options, symbolic
 from ravenpy.config.commands import (
     HRU,
     BaseDataCommand,
@@ -286,74 +277,6 @@
     :NetCDFAttribute time_coverage_start {start_date}
     :NetCDFAttribute time_coverage_end {end_date}
     """
-<<<<<<< HEAD
-
-    class EvaporationOptions(Enum):
-        PET_CONSTANT = "PET_CONSTANT"
-        PET_PENMAN_MONTEITH = "PET_PENMAN_MONTEITH"
-        PET_PENMAN_COMBINATION = "PET_PENMAN_COMBINATION"
-        PET_PRIESTLEY_TAYLOR = "PET_PRIESTLEY_TAYLOR"
-        PET_HARGREAVES = "PET_HARGREAVES"
-        PET_HARGREAVES_1985 = "PET_HARGREAVES_1985"
-        PET_FROMMONTHLY = "PET_FROMMONTHLY"
-        PET_DATA = "PET_DATA"
-        PET_HAMON_1961 = "PET_HAMON_1961"
-        PET_TURC_1961 = "PET_TURC_1961"
-        PET_MAKKINK_1957 = "PET_MAKKINK_1957"
-        PET_MONTHLY_FACTOR = "PET_MONTHLY_FACTOR"
-        PET_MOHYSE = "PET_MOHYSE"
-        PET_OUDIN = "PET_OUDIN"
-
-    class CalendarOptions(Enum):
-        PROLEPTIC_GREGORIAN = "PROLEPTIC_GREGORIAN"
-        JULIAN = "JULIAN"
-        GREGORIAN = "GREGORIAN"
-        STANDARD = "STANDARD"
-        NOLEAP = "NOLEAP"
-        _365_DAY = "365_DAY"
-        ALL_LEAP = "ALL_LEAP"
-        _366_DAY = "366_DAY"
-
-    class EvaluationMetrics(Enum):
-        NASH_SUTCLIFFE = "NASH_SUTCLIFFE"
-        LOG_NASH = "LOG_NASH"
-        RMSE = "RMSE"
-        PCT_BIAS = "PCT_BIAS"
-        ABSERR = "ABSERR"
-        ABSMAX = "ABSMAX"
-        PDIFF = "PDIFF"
-        TMVOL = "TMVOL"
-        RCOEFF = "RCOEFF"
-        NSC = "NSC"
-        KLING_GUPTA = "KLING_GUPTA"
-
-    class RainSnowFractionOptions(Enum):
-        DATA = "RAINSNOW_DATA"
-        DINGMAN = "RAINSNOW_DINGMAN"
-        UBC = "RAINSNOW_UBC"
-        HBV = "RAINSNOW_HBV"
-        HARDER = "RAINSNOW_HARDER"
-        HSPF = "RAINSNOW_HSPF"
-
-    class RoutingOptions(Enum):
-        """:Routing"""
-
-        DIFFUSIVE_WAVE = "ROUTE_DIFFUSIVE_WAVE"
-        HYDROLOGIC = "ROUTE_HYDROLOGIC"
-        NONE = "ROUTE_NONE"
-        STORAGE_COEFF = "ROUTE_STORAGE_COEFF"
-        PLUG_FLOW = "ROUTE_PLUG_FLOW"
-        MUSKINGUM = "ROUTE_MUSKINGUM"
-
-    class CatchmentRoute(Enum):
-        """:CatchmentRoute"""
-
-        DUMP = "ROUTE_DUMP"
-        GAMMA = "ROUTE_GAMMA_CONVOLUTION"
-        TRI = "ROUTE_TRI_CONVOLUTION"
-        RESERVOIR = "ROUTE_RESERVOIR_SERIES"
-        EXP = "ROUTE_EXPONENTIAL"
-=======
     # For backward compatibility
     EvaporationOptions = options.Evaporation
     CalendarOptions = options.Calendar
@@ -361,7 +284,6 @@
     RainSnowFractionOptions = options.RainSnowFraction
     RoutingOptions = options.Routing
     #
->>>>>>> f3ab0fac
 
     def __init__(self, config):
         super().__init__(config)
@@ -374,14 +296,10 @@
         # These correspond to properties whose setters will pass their value through
         # an Enum cast (triggering a ValueError at runtime for unknown values) and
         # getters will be used when rendering the template in the `to_rv` method
-<<<<<<< HEAD
-        self._calendar = RVI.CalendarOptions.STANDARD
-        self._routing = RVI.RoutingOptions.NONE
-        self._catchment_route = RVI.CatchmentRoute.DUMP
-=======
+        self._catchment_route = options.CatchmentRoute.DUMP
         self._calendar = options.Calendar.STANDARD
         self._routing = options.Routing.NONE
->>>>>>> f3ab0fac
+
         self._start_date = None
         self._end_date = None
         self._rain_snow_fraction = options.RainSnowFraction.DATA
@@ -547,7 +465,7 @@
     @catchment_route.setter
     def catchment_route(self, value):
         v = value.upper() if isinstance(value, str) else value.value
-        self._catchment_route = RVI.CatchmentRoute(v)
+        self._catchment_route = options.CatchmentRoute(v)
 
     @property
     def rain_snow_fraction(self):
