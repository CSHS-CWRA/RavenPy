import collections
import datetime as dt
from abc import ABC, abstractmethod
from copy import deepcopy
from dataclasses import asdict, replace
from enum import Enum
from pathlib import Path
from textwrap import dedent
from typing import Any, Dict, List, Optional, Tuple, Union, cast

import cf_xarray
import cftime
import numpy as np
import xarray as xr
from numpy.distutils.misc_util import is_sequence

from ravenpy import __version__
from ravenpy.config import symbolic
from ravenpy.config.commands import (
    HRU,
    BaseDataCommand,
    BasinIndexCommand,
    BasinStateVariablesCommand,
    ChannelProfileCommand,
    DataCommand,
    GaugeCommand,
    GriddedForcingCommand,
    GridWeightsCommand,
    HRUsCommand,
    HRUState,
    HRUStateVariableTableCommand,
    LandUseClassesCommand,
    LandUseParameterListCommand,
    ObservationDataCommand,
    RedirectToFileCommand,
    ReservoirCommand,
    SBGroupPropertyMultiplierCommand,
    SoilClassesCommand,
    SoilParameterListCommand,
    SoilProfilesCommand,
    StationForcingCommand,
    Sub,
    SubBasinGroupCommand,
    SubBasinsCommand,
    TiedParams,
    VegetationClassesCommand,
    VegetationParameterListCommand,
    parse_symbolic,
)


class RV(ABC):

    # This header will be prepended to all RV files when they are rendered
    tmpl_header = """
    ###########################################################################################################
    :FileType          {rv_type} ASCII Raven {raven_version}
    :WrittenBy         PAVICS RavenPy {ravenpy_version} based on setups provided by James Craig and Juliane Mai
    :CreationDate      {date}{model_and_description}
    #----------------------------------------------------------------------------------------------------------
    """

    def __init__(self, config, **kwds):
        # Each RV has a reference to their parent object in order to access sibling RVs.
        self._config = config

        self.is_ostrich_tmpl = False

        # This variable contains the RV file content when it was set from a file; if still
        # None at the moment Raven is called, it means the corresponding RV must be rendered
        # with the `to_rv` method.
        self.content = None

        # This contains extra attributes that might be used with a customized template
        # (currently used with HBVEC and MOHYSE emulators, for values in their RVH)
        self._extra_attributes = {}

    def update(self, key, value):
        if hasattr(self, key):
            setattr(self, key, value)
            return True
        return False

    def set_extra_attributes(self, **kwargs):
        for k, v in kwargs.items():
            self._extra_attributes[k] = v

    def get_extra_attribute(self, k):
        return self._extra_attributes[k]

    def set_tmpl(self, tmpl=None, is_ostrich=False):
        self.tmpl = tmpl or self.tmpl  # type: ignore
        self.is_ostrich_tmpl = is_ostrich

    @property
    @abstractmethod
    def tmpl(self):
        pass

    @abstractmethod
    def to_rv(self, s: str, rv_type: str) -> str:
        """Add header to templated RV file.

        Parameters
        ----------
        s : str
          Templated content.
        rv_type : str
          RV extension.

        Returns
        -------
        RV template with header.
        """
        if not self._config:
            # In the case where the RV file has been created outside the context of a
            # Config object, don't include the header
            return s
        d = {
            "rv_type": rv_type,
            "raven_version": self._config.model.raven_version,
            "ravenpy_version": __version__,
            "date": dt.datetime.now().isoformat(),
            "model_and_description": "",
        }
        model = ""
        description = self._config.model.description or ""
        if self._config.model.__class__.__name__ not in ["Raven", "Ostrich"]:
            model = f"Emulation of {self._config.model.__class__.__name__}"
        model_and_description = list(filter(None, [model, description]))
        if model_and_description:
            model_and_description = ": ".join(model_and_description)
            d["model_and_description"] = f"\n#\n# {model_and_description}"
        return dedent(self.tmpl_header.lstrip("\n")).format(**d) + s


#########
# R V C #
#########


class RVC(RV):

    tmpl = """
    {hru_states}

    {basin_states}
    """

    def __init__(self, config):
        super().__init__(config)
        self.hru_states: Dict[int, HRUState] = {}
        self.basin_states: Dict[int, BasinIndexCommand] = {}

    def reset(self, **kwargs):
        self.hru_states = {}
        self.basin_states = {}

    def set_hru_state(self, hru_state: HRUState):
        self.hru_states[hru_state.index] = hru_state

    def set_basin_state(self, basin_state: BasinIndexCommand):
        self.basin_states[basin_state.index] = basin_state

    @classmethod
    def create_solution(cls, solution_str):
        rvc = RVC(None)
        rvc.parse_solution(solution_str)
        return rvc

    def parse_solution(self, solution_str):
        self.hru_states = HRUStateVariableTableCommand.parse(solution_str).hru_states
        self.basin_states = BasinStateVariablesCommand.parse(solution_str).basin_states

    def to_rv(self):
        d = {
            "hru_states": HRUStateVariableTableCommand(self.hru_states),
            "basin_states": BasinStateVariablesCommand(self.basin_states),
        }

        d.update(self._extra_attributes)

        return super().to_rv(dedent(self.tmpl.lstrip("\n")).format(**d), "RVC")


#########
# R V H #
#########


class RVH(RV):

    tmpl = """
    {subbasins}

    {hrus}

    {land_subbasin_group}

    {land_subbasin_property_multiplier}

    {lake_subbasin_group}

    {lake_subbasin_property_multiplier}

    {reservoirs}
    """

    def __init__(self, config):
        super().__init__(config)
        self.hrus: Tuple[HRU, ...] = ()
        self.subbasins: Tuple[Sub, ...] = ()
        self.land_subbasin_ids: Tuple[int, ...] = ()
        self.land_subbasin_property_multiplier: Optional[
            SBGroupPropertyMultiplierCommand
        ] = None
        self.lake_subbasin_ids: Tuple[int, ...] = ()
        self.lake_subbasin_property_multiplier: Optional[
            SBGroupPropertyMultiplierCommand
        ] = None
        self.reservoirs: Tuple[ReservoirCommand, ...] = ()

    def to_rv(self):
        d = {
            "subbasins": SubBasinsCommand(self.subbasins),
            "hrus": HRUsCommand(self.hrus),
            "land_subbasin_group": SubBasinGroupCommand("Land", self.land_subbasin_ids),
            "land_subbasin_property_multiplier": self.land_subbasin_property_multiplier
            or "",
            "lake_subbasin_group": SubBasinGroupCommand(
                "Lakes", self.lake_subbasin_ids
            ),
            "lake_subbasin_property_multiplier": self.lake_subbasin_property_multiplier
            or "",
            "reservoirs": "\n\n".join(map(str, self.reservoirs)),
        }

        d.update(self._extra_attributes)

        return super().to_rv(dedent(self.tmpl.lstrip("\n")).format(**d), "RVH")


#########
# R V I #
#########


class RVI(RV):

    _pre_tmpl = """
    :Calendar              {calendar}
    :RunName               {run_name}-{run_index}
    :StartDate             {start_date}
    :EndDate               {end_date}
    :TimeStep              {time_step}
    :Method                ORDERED_SERIES
    """

    tmpl = """
    """

    # This part must be at the end of the file in particular because `:EvaluationMetrics` must
    # come after `:SoilModel`
    _post_tmpl = """
    :EvaluationMetrics     {evaluation_metrics}
    {evaluation_periods}
    :WriteNetcdfFormat     yes
    :SilentMode
    :PavicsMode
    {suppress_output}{write_forcing_functions}{custom_output}

    :NetCDFAttribute title Simulated river discharge
    :NetCDFAttribute history Created on {now} by Raven
    :NetCDFAttribute references  Craig, J.R., and the Raven Development Team, Raven user's and developer's manual (Version 2.8), URL: http://raven.uwaterloo.ca/ (2018).
    :NetCDFAttribute comment Raven Hydrological Framework version {raven_version}
    :NetCDFAttribute model_id {identifier}
    :NetCDFAttribute time_frequency day
    :NetCDFAttribute time_coverage_start {start_date}
    :NetCDFAttribute time_coverage_end {end_date}
    """

    class EvaporationOptions(Enum):
        PET_CONSTANT = "PET_CONSTANT"
        PET_PENMAN_MONTEITH = "PET_PENMAN_MONTEITH"
        PET_PENMAN_COMBINATION = "PET_PENMAN_COMBINATION"
        PET_PRIESTLEY_TAYLOR = "PET_PRIESTLEY_TAYLOR"
        PET_HARGREAVES = "PET_HARGREAVES"
        PET_HARGREAVES_1985 = "PET_HARGREAVES_1985"
        PET_FROMMONTHLY = "PET_FROMMONTHLY"
        PET_DATA = "PET_DATA"
        PET_HAMON_1961 = "PET_HAMON_1961"
        PET_TURC_1961 = "PET_TURC_1961"
        PET_MAKKINK_1957 = "PET_MAKKINK_1957"
        PET_MONTHLY_FACTOR = "PET_MONTHLY_FACTOR"
        PET_MOHYSE = "PET_MOHYSE"
        PET_OUDIN = "PET_OUDIN"

    class CalendarOptions(Enum):
        PROLEPTIC_GREGORIAN = "PROLEPTIC_GREGORIAN"
        JULIAN = "JULIAN"
        GREGORIAN = "GREGORIAN"
        STANDARD = "STANDARD"
        NOLEAP = "NOLEAP"
        _365_DAY = "365_DAY"
        ALL_LEAP = "ALL_LEAP"
        _366_DAY = "366_DAY"

    class EvaluationMetrics(Enum):
        NASH_SUTCLIFFE = "NASH_SUTCLIFFE"
        LOG_NASH = "LOG_NASH"
        RMSE = "RMSE"
        PCT_BIAS = "PCT_BIAS"
        ABSERR = "ABSERR"
        ABSMAX = "ABSMAX"
        PDIFF = "PDIFF"
        TMVOL = "TMVOL"
        RCOEFF = "RCOEFF"
        NSC = "NSC"
        KLING_GUPTA = "KLING_GUPTA"

    class RainSnowFractionOptions(Enum):
        DATA = "RAINSNOW_DATA"
        DINGMAN = "RAINSNOW_DINGMAN"
        UBC = "RAINSNOW_UBC"
        HBV = "RAINSNOW_HBV"
        HARDER = "RAINSNOW_HARDER"
        HSPF = "RAINSNOW_HSPF"

    class RoutingOptions(Enum):
        """:Routing"""

        DIFFUSIVE_WAVE = "ROUTE_DIFFUSIVE_WAVE"
        HYDROLOGIC = "ROUTE_HYDROLOGIC"
        NONE = "ROUTE_NONE"
        STORAGE_COEFF = "ROUTE_STORAGE_COEFF"
        PLUG_FLOW = "ROUTE_PLUG_FLOW"
        MUSKINGUM = "ROUTE_MUSKINGUM"

    class CatchmentRoute(Enum):
        """:CatchmentRoute"""

        DUMP = "ROUTE_DUMP"
        GAMMA = "ROUTE_GAMMA_CONVOLUTION"
        TRI = "ROUTE_TRI_CONVOLUTION"
        RESERVOIR = "ROUTE_RESERVOIR_SERIES"
        EXP = "ROUTE_EXPONENTIAL"

    def __init__(self, config):
        super().__init__(config)

        # These are attributes that can be modified/set directly
        self.run_name: Optional[str] = "run"
        self.run_index = 0
        self.time_step = 1.0

        # These correspond to properties whose setters will pass their value through
        # an Enum cast (triggering a ValueError at runtime for unknown values) and
        # getters will be used when rendering the template in the `to_rv` method
        self._calendar = RVI.CalendarOptions.STANDARD
        self._routing = RVI.RoutingOptions.NONE
        self._catchment_route = RVI.CatchmentRoute.DUMP
        self._start_date = None
        self._end_date = None
        self._rain_snow_fraction = RVI.RainSnowFractionOptions.DATA
        self._evaporation = None
        self._ow_evaporation = None
        self._duration = 1
        self._evaluation_metrics = [
            RVI.EvaluationMetrics.NASH_SUTCLIFFE,
            RVI.EvaluationMetrics.RMSE,
        ]
        self._evaluation_periods = []
        self._suppress_output = False
        self._write_forcing_functions = False
        self._custom_output = []

    def configure_from_nc_data(self, fns):

        with xr.open_mfdataset(fns, combine="by_coords") as ds:
            start, end = ds.indexes["time"][0], ds.indexes["time"][-1]
            cal = ds.time.encoding.get("calendar", "standard")

        if self.start_date in [None, dt.datetime(1, 1, 1)]:
            self.start_date = start

        if self.end_date in [None, dt.datetime(1, 1, 1)]:
            self.end_date = end

        self.calendar = RVI.CalendarOptions(cal.upper())

    @property
    def raven_version(self):
        return self._config.model.raven_version

    @property
    def start_date(self):
        return self._start_date

    @start_date.setter
    def start_date(self, x):
        if isinstance(x, dt.datetime):
            self._start_date = self._dt2cf(x)
        else:
            raise ValueError("Must be datetime")

        if x == dt.datetime(1, 1, 1):
            return

        if self._duration is None:
            self._update_duration()
        else:
            self._update_end_date()

    @property
    def end_date(self):
        return self._end_date

    @end_date.setter
    def end_date(self, x):
        if isinstance(x, dt.datetime):
            self._end_date = self._dt2cf(x)
        else:
            raise ValueError("Must be datetime")

        if x != dt.datetime(1, 1, 1):
            self._update_duration()

    @property
    def duration(self):
        return self._duration

    @duration.setter
    def duration(self, x):
        if isinstance(x, int):
            if x > 0:
                self._duration = x
        else:
            raise ValueError("Must be int")

        if x > 0:
            self._update_end_date()

    @property
    def evaluation_metrics(self):
        if self._evaluation_metrics:
            return ",".join(m.value for m in self._evaluation_metrics)
        return None

    @evaluation_metrics.setter
    def evaluation_metrics(self, values):

        if not is_sequence(values):
            values = [values]
        ms = []
        for v in values:
            v = v.upper() if isinstance(v, str) else v.value
            ms.append(RVI.EvaluationMetrics(v))
        self._evaluation_metrics = ms

    @property
    def evaluation_periods(self):
        """:EvaluationPeriod option. Instantiate with list of EvaluationPeriod commands."""
        return "\n".join([str(p) for p in self._evaluation_periods])

    @evaluation_periods.setter
    def evaluation_periods(self, values):
        if not isinstance(values, (list, set, tuple)):
            values = [values]
        self._evaluation_periods = values

    @property
    def custom_output(self):
        return "\n".join([str(o) for o in self._custom_output])

    @custom_output.setter
    def custom_output(self, values):
        if not isinstance(values, (list, set, tuple)):
            values = [values]
        self._custom_output = values

    def _update_duration(self):
        if self.end_date is not None and self.start_date is not None:
            self._duration = (self.end_date - self.start_date).days

    def _update_end_date(self):
        if self.start_date is not None and self.duration is not None:
            self._end_date = self.start_date + dt.timedelta(days=self.duration)

    @property
    def suppress_output(self):
        tag = ":SuppressOutput\n:DontWriteWatershedStorage\n"
        return tag if self._suppress_output else ""

    @suppress_output.setter
    def suppress_output(self, value):
        if not isinstance(value, bool):
            raise ValueError
        self._suppress_output = value

    @property
    def write_forcing_functions(self):
        tag = ":WriteForcingFunctions\n"
        return tag if self._write_forcing_functions else ""

    @write_forcing_functions.setter
    def write_forcing_functions(self, value):
        if not isinstance(value, bool):
            raise ValueError
        self._write_forcing_functions = value

    @property
    def routing(self):
        return self._routing.value

    @routing.setter
    def routing(self, value):
        v = value.upper() if isinstance(value, str) else value.value
        self._routing = RVI.RoutingOptions(v)

    @property
    def catchment_route(self):
        return self._catchment_route.value

    @catchment_route.setter
    def catchment_route(self, value):
        v = value.upper() if isinstance(value, str) else value.value
        self._catchment_route = RVI.CatchmentRoute(v)

    @property
    def rain_snow_fraction(self):
        """Rain snow partitioning."""
        return self._rain_snow_fraction.value

    @rain_snow_fraction.setter
    def rain_snow_fraction(self, value):
        v = value.upper() if isinstance(value, str) else value.value
        self._rain_snow_fraction = RVI.RainSnowFractionOptions(v)

    @property
    def evaporation(self):
        """Evaporation scheme"""
        return self._evaporation.value if self._evaporation else None

    @evaporation.setter
    def evaporation(self, value):
        v = value.upper() if isinstance(value, str) else value.value
        self._evaporation = RVI.EvaporationOptions(v)

    @property
    def ow_evaporation(self):
        """Open-water evaporation scheme"""
        return self._ow_evaporation.value if self._ow_evaporation else None

    @ow_evaporation.setter
    def ow_evaporation(self, value):
        v = value.upper() if isinstance(value, str) else value.value
        self._ow_evaporation = RVI.EvaporationOptions(v)

    @property
    def calendar(self):
        """Calendar"""
        return self._calendar.value

    @calendar.setter
    def calendar(self, value):
        v = value.upper() if isinstance(value, str) else value.value
        self._calendar = RVI.CalendarOptions(v)

    def _dt2cf(self, date):
        """Convert datetime to cftime datetime."""
        return cftime._cftime.DATE_TYPES[self.calendar.lower()](*date.timetuple()[:6])

    def to_rv(self):

        # Attributes (not starting with "_")
        a = list(filter(lambda x: not x.startswith("_"), self.__dict__))

        # Properties (computing values corresponding to attributes starting with "_')
        p = list(
            filter(
                lambda x: isinstance(getattr(self.__class__, x, None), property),
                dir(self),
            )
        )

        d = {attr: getattr(self, attr) for attr in a + p}

        d["identifier"] = self._config.model.identifier
        d["now"] = dt.datetime.now().strftime("%Y-%m-%d %H:%M:%S")

        d.update(self._extra_attributes)

        t = (
            dedent(self._pre_tmpl.lstrip("\n"))
            + dedent(self.tmpl.lstrip("\n"))
            + dedent(self._post_tmpl.lstrip("\n"))
        )

        return super().to_rv(t.format(**d), "RVI")


##########
# R V P  #
##########


class RVP(RV):

    # This is expected to be defined by the emulators.
    tmpl = """
    """

    def __init__(self, config):
        super().__init__(config)

        # Model specific params
        self.params = None

        self.soil_profiles: Tuple[SoilProfilesCommand.Record, ...] = ()

        self.soil_classes: Tuple[SoilClassesCommand.Record, ...] = ()
        self.vegetation_classes: Tuple[VegetationClassesCommand.Record, ...] = ()
        self.land_use_classes: Tuple[LandUseClassesCommand.Record, ...] = ()

        self.soil_parameter_list: SoilParameterListCommand = ()
        self.vegetation_parameter_list: VegetationParameterListCommand = ()
        self.land_use_parameter_list: LandUseParameterListCommand = ()

        self.channel_profiles: Tuple[ChannelProfileCommand, ...] = ()
        self.avg_annual_runoff: Optional[float] = None

    def update(self, key, value):
        if key == "params":
            if is_sequence(value):
                self.params = self._config.model.Params(*value)
            else:
                assert isinstance(value, self._config.model.Params)
                self.params = value
            return True
        else:
            return super().update(key, value)

    def to_rv(self):
        p = asdict(self.params) if self.params is not None else {}

        d = {
            "params": self.params,  # For compatibility with other emulators
            "soil_classes": SoilClassesCommand(self.soil_classes).to_rv(**p),
            "soil_profiles": SoilProfilesCommand(self.soil_profiles).to_rv(**p),
            "vegetation_classes": VegetationClassesCommand(
                self.vegetation_classes
            ).to_rv(**p),
            "land_use_classes": LandUseClassesCommand(self.land_use_classes).to_rv(**p),
            "soil_parameter_list": "\n".join(
                [pl.to_rv(**p) for pl in self.soil_parameter_list]
            ),
            "vegetation_parameter_list": "\n".join(
                [pl.to_rv(**p) for pl in self.vegetation_parameter_list]
            ),
            "land_use_parameter_list": "\n".join(
                [pl.to_rv(**p) for pl in self.land_use_parameter_list]
            ),
            "channel_profiles": "\n\n".join(map(str, self.channel_profiles)),
            "avg_annual_runoff": f":AvgAnnualRunoff {self.avg_annual_runoff}"
            if self.avg_annual_runoff
            else "",
        }

        d.update(self._extra_attributes)

        if self.params:
            d.update(asdict(self.params))
        # If using the Raven generic class, there is no `Params`
        elif self._config and hasattr(self._config.model, "Params"):
            d.update(parse_symbolic(asdict(self._config.model.Params())))

        return super().to_rv(
            dedent(self.tmpl.lstrip("\n")).format(**d),
            "RVP",
        )


#########
# R V T #
#########


class RVT(RV):

    tmpl = """
    {gauge}

    {forcing_list}

    {observed_data}
    """

    # Keys are standard names
    NC_VARS = {
        "tasmin": {"raven": "TEMP_MIN", "alts": ["tmin"]},
        "tasmax": {"raven": "TEMP_MAX", "alts": ["tmax"]},
        "tas": {"raven": "TEMP_AVE", "alts": ["t2m"]},
        "rainfall": {"raven": "RAINFALL", "alts": ["rain"]},
        "pr": {
            "raven": "PRECIP",
            "alts": ["precip", "prec", "precipitation", "tp"],
        },
        "prsn": {
            "raven": "SNOWFALL",
            "alts": ["snow", "snowfall", "solid_precip"],
        },
        "evspsbl": {"raven": "PET", "alts": ["pet", "evap", "evapotranspiration"]},
        "water_volume_transport_in_river_channel": {
            "raven": "HYDROGRAPH",
            "alts": [
                "qobs",
                "discharge",
                "streamflow",
                "dis",
            ],
        },
    }

    def __init__(self, config):
        super().__init__(config)

        # These are customized variable attributes specified by the user
        self._var_specs: Dict[str, Dict[str, Any]] = {k: {} for k in RVT.NC_VARS.keys()}

        # These are the actual variable as `commands.BaseDataCommand` objects
        self._var_cmds: Dict[str, Optional[BaseDataCommand]] = {
            k: None for k in RVT.NC_VARS.keys()
        }

        # Specifies whether the variables must be configured using file NC data
        self._auto_nc_configure = True

<<<<<<< HEAD
        self.nc_index = self.station_idx = 0  # For meteo forcing files

        self.hydro_idx: Tuple = (0,)  # Streamflow observation file station index
        self.gauged_sb_ids: Tuple = (
            None,
        )  # Corresponding sub-basin ID. If (None,), will try to guess.

        self.grid_weights: Union[GridWeightsCommand, RedirectToFileCommand, None] = None

=======
        self.nc_index = 0
        self.grid_weights: Union[GridWeightsCommand, RedirectToFileCommand, None] = None
>>>>>>> e331f910
        self.rain_correction = None
        self.snow_correction = None
        self.monthly_ave_evaporation = None
        self.monthly_ave_temperature = None

        self._nc_latitude: Optional[xr.DataArray] = None
        self._nc_longitude: Optional[xr.DataArray] = None
        self._nc_elevation: Optional[xr.DataArray] = None
        self._station_id: Optional[xr.DataArray] = None
        self._number_grid_cells = 0

    def _add_nc_variable(self, **kwargs):
        std_name = kwargs.get("name", kwargs["var_name_nc"])
        # If the name is not the standard one, search for it
        # TODO: reorganize NC_VARS so that the keys are the Raven names
        if std_name not in RVT.NC_VARS:
            for sn, rec in RVT.NC_VARS.items():
                if rec["raven"] == kwargs["data_type"] or std_name in rec["alts"]:
                    std_name = sn
                    break
            else:
                assert False, f"{std_name} not found in the list of standard names"
        is_obs_var = kwargs.pop("is_observation", False)
        cmd: BaseDataCommand
        if len(kwargs["dim_names_nc"]) == 1:
            if std_name == "water_volume_transport_in_river_channel" or is_obs_var:
                cmd = ObservationDataCommand(**kwargs)
            else:
                cmd = DataCommand(**kwargs)
        elif len(kwargs["dim_names_nc"]) == 2:
            if std_name == "water_volume_transport_in_river_channel" or is_obs_var:
                cmd = ObservationDataCommand(**kwargs)
            elif self.grid_weights is not None:
                cmd = StationForcingCommand(**kwargs)
            else:
                cmd = DataCommand(**kwargs)
        else:
            if std_name == "water_volume_transport_in_river_channel" or is_obs_var:
                cmd = ObservationDataCommand(**kwargs)
            else:
                cmd = GriddedForcingCommand(**kwargs)

        spec = self._var_specs[std_name]
        self._var_cmds[std_name] = replace(cmd, **spec)

    def set_nc_variables(self, nc_variables):
        """
        This is meant for manually setting the variables, and should prevent
        automatic configuration from an nc file.
        """
        for nc_var in nc_variables:
            self._add_nc_variable(**nc_var)
        self._auto_nc_configure = False

    def configure_from_nc_data(self, fns):
        from ravenpy.utilities.coords import infer_scale_and_offset

        assert self._auto_nc_configure is True

        self._var_cmds = {k: None for k in RVT.NC_VARS.keys()}

        for fn in fns:
            if isinstance(fn, str) and not fn.startswith("http"):
                fn = Path(fn)
            with xr.open_dataset(fn) as ds:
                try:
                    self._nc_latitude = ds.cf["latitude"]
                    self._nc_longitude = ds.cf["longitude"]
                    latitude_var_name_nc = self._nc_latitude.name
                    longitude_var_name_nc = self._nc_longitude.name
                except KeyError:
                    # Will try to compute values later from first HRU (in self.to_rv)
                    latitude_var_name_nc = ""
                    longitude_var_name_nc = ""

                try:
                    self._nc_elevation = ds.cf["vertical"]
                    elevation_var_name_nc = self._nc_elevation.name
                except KeyError:
                    if "elevation" in ds:
                        self._nc_elevation = ds["elevation"]
                        elevation_var_name_nc = "elevation"
                    else:
                        elevation_var_name_nc = ""

                if "station_id" in ds:
                    self._station_id = ds["station_id"]

                # Check if any alternate variable name is in the file.
                for std_name in RVT.NC_VARS:
                    for var_name in [std_name] + RVT.NC_VARS[std_name]["alts"]:  # type: ignore
                        if var_name not in ds.data_vars:
                            continue
                        nc_var = ds[var_name]
                        data_type = RVT.NC_VARS[std_name]["raven"]
                        specs = dict(
                            name=std_name,
                            file_name_nc=fn,
                            data_type=data_type,
                            var_name_nc=var_name,
                            latitude_var_name_nc=latitude_var_name_nc,
                            longitude_var_name_nc=longitude_var_name_nc,
                            elevation_var_name_nc=elevation_var_name_nc,
                            dim_names_nc=nc_var.dims,
                            units=nc_var.attrs.get("units"),
                        )
                        # Infer scale and offset parameters for unit conversion.
                        if specs["units"] is not None:
                            specs["scale"], specs["offset"] = infer_scale_and_offset(
                                nc_var, data_type
                            )

                        self._add_nc_variable(**specs)
                        self._number_grid_cells = int(nc_var.size / len(ds["time"]))
                        break

    def update(self, key, value):
        if key in self._var_specs:
            self._var_specs[key].update(value)
            return True
        return super().update(key, value)

    def to_rv(self):
        """
        IMPORTANT NOTE: as this method is called at the last moment in the model lifecycle,
        we can take the occasion to inject in the data structure some values that are guaranteed
        to be there (for instance we can assume that the RVH data is fully specified).
        """

        d = {
            "gauge": "",
            "forcing_list": "",
            "observed_data": "",
        }

        use_gauge = any(type(cmd) is DataCommand for cmd in self._var_cmds.values())
        if use_gauge:
            gauges = []
            for idx in np.atleast_1d(self.nc_index):
                data_cmds = []
                for var, cmd in self._var_cmds.items():
                    if cmd and not isinstance(cmd, ObservationDataCommand):
                        cmd = deepcopy(cast(DataCommand, cmd))
                        cmd.index = idx + 1  # Python index to Raven index
                        data_cmds.append(cmd)

                if (
                    self._nc_latitude is not None
                    and self._nc_latitude.shape
                    and len(self._nc_latitude) > idx
                ):
                    lat = self._nc_latitude.values[idx]
                else:
                    lat = self._config.rvh.hrus[0].latitude

                if (
                    self._nc_longitude is not None
                    and self._nc_longitude.shape
                    and len(self._nc_longitude) > idx
                ):
                    lon = self._nc_longitude.values[idx]
                else:
                    lon = self._config.rvh.hrus[0].longitude

                if (
                    self._nc_elevation is not None
                    and self._nc_elevation.shape
                    and len(self._nc_elevation) > idx
                ):
                    elev = self._nc_elevation.values[idx]
                else:
                    elev = self._config.rvh.hrus[0].elevation

                if (
                    self._station_id is not None
                    and self._station_id.shape
                    and len(self._station_id) > idx
                ):
                    name = str(self._station_id.values[idx])
                else:
                    name = f"default_{idx + 1}"

                gauges.append(
                    GaugeCommand(
                        name=name,
                        latitude=lat,
                        longitude=lon,
                        elevation=elev,
                        rain_correction=self.rain_correction,
                        snow_correction=self.snow_correction,
                        monthly_ave_evaporation=self.monthly_ave_evaporation,
                        monthly_ave_temperature=self.monthly_ave_temperature,
                        data_cmds=tuple(data_cmds),
                    ),
                )  # type: ignore
            d["gauge"] = "\n".join([str(g) for g in gauges])

        else:
            # Construct default grid weights applying equally to all HRUs
            data = [
                (hru.hru_id, self.station_idx, 1.0) for hru in self._config.rvh.hrus
            ]
            gw = self.grid_weights or GridWeightsCommand(
                number_hrus=len(data),
                number_grid_cells=self._number_grid_cells,
                data=tuple(data),
            )
            cmds = []
            for var, cmd in self._var_cmds.items():
                if cmd and not isinstance(cmd, ObservationDataCommand):
                    cmd = cast(Union[GriddedForcingCommand, StationForcingCommand], cmd)
                    if len(cmd.grid_weights.data) == 1:
                        cmd.grid_weights = gw
                    cmds.append(cmd)
            d["forcing_list"] = "\n".join(map(str, cmds))

        for cmd in self._var_cmds.values():
            observed_data = []
            if isinstance(cmd, ObservationDataCommand) and self._config is not None:

                if self.gauged_sb_ids == (None,):
                    for sb in self._config.rvh.subbasins:
                        if sb.gauged:
                            self.gauged_sb_ids = (sb.subbasin_id,)
                            break
                    else:
                        raise Exception(
                            "Could not find an outlet subbasin for observation data"
                        )

                if len(self.gauged_sb_ids) != len(self.hydro_idx):
                    raise ValueError(
                        "`gauged_sb_ids` and `hydro_idx` must have the same number of entries."
                    )

                for idx, sb_id in zip(self.hydro_idx, self.gauged_sb_ids):
                    cmd = deepcopy(cast(ObservationDataCommand, cmd))
                    cmd.index = idx + 1  # Python index to Raven index
                    cmd.subbasin_id = sb_id
                    observed_data.append(cmd)

                d["observed_data"] = "\n".join(map(str, observed_data))  # type: ignore

        return super().to_rv(dedent(self.tmpl.lstrip("\n")).format(**d), "RVT")


#########
# O s t #
#########


class OST(RV):

    tmpl = """
    """

    # Multiplier applied to metric before passing to minimization algorithm.
    _evaluation_metrics_multiplier = dict(
        NASH_SUTCLIFFE=-1,
        LOG_NASH=-1,
        RMSE=1,
        PCT_BIAS="Not Supported",
        ABSERR=1,
        ABSMAX=1,
        PDIFF=1,
        TMVOL=1,
        RCOEFF=1,
        NSC=-1,
        KLING_GUPTA=-1,
    )

    def __init__(self, config):
        super().__init__(config)

        self._max_iterations = None
        self._random_seed = None
        self.lowerBounds = None
        self.upperBounds = None
        self.algorithm = None
        self._tied_params = None  # Symbolic expression for tied parameters
        # If there's an OstRandomNumbers.txt file this is its path
        self.random_numbers_path = None

    def update(self, key, value):
        if key in ["lowerBounds", "upperBounds"]:
            if is_sequence(value):
                setattr(self, key, self._config.model.Params(*value))
            else:
                assert isinstance(value, self._config.model.Params)
                setattr(self, key, value)
            return True
        else:
            return super().update(key, value)

    @property
    def tied_params(self):
        if self._tied_params is None:
            return ""
        return TiedParams(self._tied_params).to_rv()

    @tied_params.setter
    def tied_params(self, value):
        self._tied_params = value

    @property
    def max_iterations(self):
        return self._max_iterations

    @max_iterations.setter
    def max_iterations(self, x):
        if x < 1:
            raise ValueError(f"Max iteration should be a positive integer: {x}")
        else:
            self._max_iterations = x

    @property
    def random_seed(self):
        if self._random_seed is not None:
            return f"RandomSeed {self._random_seed}"
        return ""

    @random_seed.setter
    def random_seed(self, value):
        if value >= 0:
            self._random_seed = value
        else:
            self._random_seed = None

    @property
    def evaluation_metric_multiplier(self):
        """For Ostrich."""
        m = self._config.rvi._evaluation_metrics[0]
        if m.name == "PCT_BIAS":
            raise ValueError(
                "PCT_BIAS cannot be properly minimized. Select another evaluation metric."
            )
        return self._evaluation_metrics_multiplier[m.value]

    @property
    def identifier(self):
        return self._config.model.identifier

    def to_rv(self):
        # Get those from RVI (there's probably a better way to do this!)
        self.run_name = self._config.rvi.run_name
        self.run_index = self._config.rvi.run_index

        # Attributes
        a = list(filter(lambda x: not x.startswith("_"), self.__dict__))

        # Properties
        p = list(
            filter(
                lambda x: isinstance(getattr(self.__class__, x, None), property),
                dir(self),
            )
        )

        d = {attr: getattr(self, attr) for attr in a + p}

        d.update(self._extra_attributes)

        return super().to_rv(dedent(self.tmpl.lstrip("\n")).format(**d), "OST")


class Config:
    def __init__(self, model, **kwargs):
        self.model = model
        self.rvc = RVC(self)
        self.rvh = RVH(self)
        self.rvi = RVI(self)
        self.rvp = RVP(self)
        self.rvt = RVT(self)
        self.ost = OST(self)
        self.update(**kwargs)

    def update(self, key=None, value=None, **kwargs):
        def _update_single(key, value):
            updated = False
            for rv in [self.rvc, self.rvi, self.rvh, self.rvp, self.rvt, self.ost]:
                # Note that in certain cases we might need to update a key
                # for more than one rv object.
                if rv.update(key, value):
                    updated = True
            if not updated:
                raise AttributeError(
                    f"No field named `{key}` found in any RV* conf class"
                )

        if key is None and value is None:
            for k, v in kwargs.items():
                _update_single(k, v)
        else:
            _update_single(key, value)

    def set_rv_file(self, fn):
        fn = Path(fn)
        if fn.name == "OstRandomNumbers.txt":
            self.ost.random_numbers_path = fn
        else:
            rvx = fn.suffixes[0][1:]  # get first suffix: eg.g. .rvt[.tpl]
            rvo = getattr(self, rvx, None) or self.ost
            rvo.content = fn.read_text()
            rvo.is_ostrich_tmpl = fn.suffixes[-1] == ".tpl"
            # This is a sorry hack: I want to have rvi.run_name have a default of "run"
            # because I don't want to burden the user with setting it.. but the problem
            # is that externally supplied rv files might not have it (to be discussed)
            self.rvi.run_name = None<|MERGE_RESOLUTION|>--- conflicted
+++ resolved
@@ -735,7 +735,6 @@
         # Specifies whether the variables must be configured using file NC data
         self._auto_nc_configure = True
 
-<<<<<<< HEAD
         self.nc_index = self.station_idx = 0  # For meteo forcing files
 
         self.hydro_idx: Tuple = (0,)  # Streamflow observation file station index
@@ -745,10 +744,6 @@
 
         self.grid_weights: Union[GridWeightsCommand, RedirectToFileCommand, None] = None
 
-=======
-        self.nc_index = 0
-        self.grid_weights: Union[GridWeightsCommand, RedirectToFileCommand, None] = None
->>>>>>> e331f910
         self.rain_correction = None
         self.snow_correction = None
         self.monthly_ave_evaporation = None
