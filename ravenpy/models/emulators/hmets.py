--- conflicted
+++ resolved
@@ -1,26 +1,11 @@
 from dataclasses import fields
-from pathlib import Path
-from typing import Dict, cast
+from typing import cast
 
 from pydantic.dataclasses import dataclass
-<<<<<<< HEAD
 from pymbolic.primitives import Variable
 
-from ravenpy.config.commands import (
-    HRU,
-    LU,
-    BasinIndexCommand,
-    Config,
-    HRUState,
-    Sub,
-    Sym,
-)
-from ravenpy.config.rvs import RVI
-=======
-
 from ravenpy.config import options
-from ravenpy.config.commands import HRU, LU, BasinIndexCommand, HRUState, Sub
->>>>>>> f3ab0fac
+from ravenpy.config.commands import HRU, Config, HRUState, Sub, Sym
 from ravenpy.models.base import Ostrich, Raven
 
 
