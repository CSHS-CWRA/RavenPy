"""
Base classes
------------

The `Raven` class is the base class that implements model setup, execution and output retrieval, while the `Ostrich`
class is the base class adapting `Raven` to work with the Ostrich calibration tool.

"""
import csv
import datetime as dt
import operator
import os
import shutil
import stat
import subprocess
import tempfile
from collections import OrderedDict
from pathlib import Path

import numpy as np
import six
import xarray as xr

import ravenpy

from .rv import (
    RV,
    RVI,
    Ost,
    RavenNcData,
    RVFile,
    get_states,
    isinstance_namedtuple,
    parse_solution,
)

RAVEN_EXEC_PATH = os.getenv("RAVENPY_RAVEN_BINARY_PATH") or shutil.which("raven")
OSTRICH_EXEC_PATH = os.getenv("RAVENPY_OSTRICH_BINARY_PATH") or shutil.which("ostrich")


class Raven:
    """RAVEN hydrological model wrapper

    This class is used to run the RAVEN model from user-provided configuration files. It can also be subclassed with
    configuration templates for emulated models, allowing direct calls to the models.

    Examples
    --------
    >>> r = Raven('/tmp/testdir')
    >>> r.configure()

    """

    identifier = "generic-raven"
    templates = ()

    # Allowed configuration file extensions
    _rvext = ("rvi", "rvp", "rvc", "rvh", "rvt")

    # Dictionary of potential variable names, keyed by CF standard name.
    # http://cfconventions.org/Data/cf-standard-names/60/build/cf-standard-name-table.html
    # PET is the potential evapotranspiration, while evspsbl is the actual evap.
    # TODO: Check we're not mixing precip and rainfall.
    _variable_names = {
        "tasmin": ["tasmin", "tmin"],
        "tasmax": ["tasmax", "tmax"],
        "tas": ["tas", "t2m"],
        "rainfall": ["rainfall", "rain"],
        "pr": ["pr", "precip", "prec", "precipitation", "tp"],
        "prsn": ["prsn", "snow", "snowfall", "solid_precip"],
        "evspsbl": ["pet", "evap", "evapotranspiration"],
        "water_volume_transport_in_river_channel": [
            "qobs",
            "discharge",
            "streamflow",
            "dis",
        ],
    }

    _parallel_parameters = [
        "params",
        "hru_state",
        "basin_state",
        "nc_index",
        "name",
        "area",
        "elevation",
        "latitude",
        "longitude",
        "region_id",
        "hrus",
    ]

    def __init__(self, workdir=None):
        """Initialize the RAVEN model.

        Parameters
        ----------
        workdir : str, Path
          Directory for the model configuration and outputs. If None, a temporary directory will be created.
        """

        if not RAVEN_EXEC_PATH:
            raise RuntimeError(
                "Could not find raven binary in PATH, and RAVENPY_RAVEN_BINARY_PATH env variable is not set"
            )

        if not OSTRICH_EXEC_PATH:
            raise RuntimeError(
                "Could not find ostrich binary in PATH, and RAVENPY_OSTRICH_BINARY_PATH env variable is not set"
            )

        self.raven_exec = RAVEN_EXEC_PATH
        self.ostrich_exec = OSTRICH_EXEC_PATH

        workdir = workdir or tempfile.mkdtemp()
        self._rvs = []

        self.rvi = RV()
        self.rvp = RV()
        self.rvc = RV()
        self.rvt = RV()
        self.rvh = RV()
        self.rvd = RV()  # rvd is for derived parameters

        self.workdir = Path(workdir)
        self.ind_outputs = {}  # Individual files for all simulations
        self.outputs = {}  # Aggregated files
        self.singularity = False  # Set to True to launch Raven with singularity.
        self.raven_simg = None  # ravenpy.raven_simg
        self._name = None
        self._defaults = {}
        self.rvfiles = {}

        # Configuration file extensions + rvd for derived parameters.
        self._rvext = self._rvext + ("rvd",)

        # For subclasses where the configuration file templates are known in advance.
        if self.templates:
            self.configure(self.templates)

        # Directory logic
        # Top directory inside workdir. This is where Ostrich and its config and templates are stored.
        self.model_dir = "model"  # Path to the model configuration files.
        self.final_dir = "final"
        self.output_dir = "output"

        self.exec_path = self.workdir / "exec"
        self.final_path = self.workdir / self.final_dir
        self._psim = 0
        self._pdim = None  # Parallel dimension (either initparam, params or region)

    @property
    def output_path(self):
        return self.model_path / self.output_dir

    @property
    def model_path(self):
        return self.exec_path / self.model_dir / "p{:02}".format(self.psim)

    @property
    def raven_cmd(self):
        """Path to the Raven executable."""
        return self.model_path / "raven"

    @property
    def version(self):
        import re

        out = subprocess.check_output(
            [
                self.raven_exec,
            ],
            input=b"\n",
        )
        match = re.search(r"Version (\S+) ", out.decode("utf-8"))
        if match:
            return match.groups()[0]
        else:
            raise AttributeError("Version not found: {}".format(out))

    @property
    def psim(self):
        return self._psim

    @psim.setter
    def psim(self, value):
        if not isinstance(value, int):
            raise ValueError
        if isinstance(self.rvi, RVI):
            self.rvi.run_index = value
        self._psim = value

    @property
    def cmd(self):
        """This is the main executable."""
        return self.raven_cmd

    @property
    def bash_cmd(self):
        """Bash command arguments."""
        return [self.cmd, self.name, "-o", str(self.output_path)]

    @property
    def singularity_cmd(self):
        """Run Singularity container."""
        return [
            "singularity",
            "run",
            "--bind",
            "{}:/data".format(self.model_path),
            "--bind",
            "{}:/data_out:rw".format(self.output_path),
            self.raven_simg,
            self.name,
        ]

    @property
    def cmd_path(self):
        """This is the main executable."""
        return self.model_path

    @property
    def name(self):
        """Name of the model configuration."""
        return self._name

    @name.setter
    def name(self, x):
        self._name = x

    @property
    def configuration(self):
        """Configuration dictionaries."""
        return {ext: OrderedDict(getattr(self, ext).items()) for ext in self._rvext}

    @property
    def parameters(self):
        """Dictionary storing all parameters."""
        params = {}
        for key, val in self.configuration.items():
            params.update(val)
        return params

    @property
    def rvobjs(self):
        """Generator for (ext, rv object)."""
        return {ext: getattr(self, ext) for ext in self._rvext}

    def configure(self, fns):
        """Read configuration files."""
        for fn in fns:
            rvf = RVFile(fn)
            if rvf.ext not in self._rvext + ("txt",):
                raise ValueError(
                    "rv contains unrecognized configuration file keys : {}.".format(
                        rvf.ext
                    )
                )
            else:
                if rvf.ext.startswith("rv"):
                    setattr(self, "name", rvf.stem)
                    self.rvfiles[rvf.ext] = rvf
                elif rvf.ext == "txt":
                    self.rvfiles[rvf.stem] = rvf
                else:
                    raise ValueError

    def assign(self, key, value):
        """Assign parameter to rv object that has a key with the same name."""

        assigned = False
        for ext, obj in self.rvobjs.items():
            if hasattr(obj, key):
                att = getattr(obj, key)

                # If att is a namedtuple, we get its class and try to instantiate it with the values passed.
                if isinstance_namedtuple(att) and isinstance(
                    value, (list, tuple, np.ndarray)
                ):
                    p = att.__class__(*value)
                    setattr(obj, key, p)
                # If att is a RavenNcData, we expect a dict
                elif isinstance(att, RavenNcData):
                    att.update(value)
                else:
                    setattr(obj, key, value)
                assigned = True

        if not assigned:
            raise AttributeError("No configuration key named {}".format(key))

    def derived_parameters(self):
        """Subclassed by emulators. Defines model parameters that are a function of other parameters."""
        return

    def _dump_rv(self):
        """Write configuration files to disk."""

        params = self.parameters

        for rvf in self.rvfiles.values():
            p = self.exec_path if rvf.is_tpl else self.model_path
            if (
                rvf.stem == "OstRandomNumbers"
                and isinstance(self.txt, Ost)
                and self.txt.random_seed == ""
            ):
                continue
            fn = rvf.write(p, **params)
            self._rvs.append(fn)

    def setup(self, overwrite=False):
        """Create directory structure to store model input files, executable and output results.

        Model configuration files and time series inputs are stored directly in the working directory.

        workdir/  # Created by PyWPS. Is considered the model path.
           model/
           output/

        """
        if overwrite:
            if self.model_path.exists():
                shutil.rmtree(str(self.exec_path))
            if self.final_path.exists():
                shutil.rmtree(str(self.final_path))

        # Create general subdirectories
        if not self.exec_path.exists():
            os.makedirs(str(self.exec_path))  # workdir/exec
        if not self.final_path.exists():
            os.makedirs(str(self.final_path))  # workdir/final

    def setup_model_run(self, ts):
        """Create directory structure to store model input files, executable and output results.

        Parameters
        ----------
        ts : sequence
          Paths to input forcing files.
        index : int
          Run index.
        """
        # Create configuration information from input files
        ncvars = self._assign_files(ts)
        self.rvt.update(ncvars)
        self.check_units()
        self.check_inputs()

        # Compute derived parameters
        self.derived_parameters()

        # Write configuration files in model directory
        if not self.model_path.exists():
            os.makedirs(self.model_path)
            os.makedirs(self.output_path)
        self._dump_rv()

        # Create symbolic link to input files
        for fn in ts:
            if not (self.model_path / Path(fn).name).exists():
                os.symlink(str(fn), str(self.model_path / Path(fn).name))

        # Create symbolic link to Raven executable
        if not self.raven_cmd.exists():
            os.symlink(self.raven_exec, str(self.raven_cmd))

        # Shell command to run the model
        if self.singularity:
            cmd = self.singularity_cmd
        else:
            cmd = self.bash_cmd

        return cmd

    def run(self, ts, overwrite=False, **kwds):
        """Run the model.

        Parameters
        ----------
        ts : path or sequence
          Sequence of input file paths. Symbolic links to those files will be created in the model directory.
        overwrite : bool
          Whether or not to overwrite existing model and output files.
        **kwds : dict
          Raven parameters used to fill configuration file templates.

        Create a work directory with a model/ and output/ subdirectories, write the configuration files in model/ and
        launch the Raven executable. If the configuration files are templates, values can be formatted by passing
        dictionaries keyed by their extension.

        Examples
        --------
        >>> r = Raven()
        >>> r.configure(rvi='path to template', rvp='...'}
        >>> r.run(ts, start_date=dt.datetime(2000, 1, 1), area=1000, X1=67)

        """
        if isinstance(ts, (six.string_types, Path)):
            ts = [ts]

        # Case for potentially parallel parameters
        pdict = {}
        for p in self._parallel_parameters:
            a = kwds.pop(p, None)

            if a is not None and p in ["params"]:
                pdict[p] = np.atleast_2d(a)
            else:
                pdict[p] = np.atleast_1d(a)

        # Number of parallel loops is dictated by the number of parallel parameters or nc_index.
        plen = {pp: len(pdict[pp]) for pp in self._parallel_parameters + ["nc_index"]}

        # Find the longest parallel array and its length
        longer, nloops = max(plen.items(), key=operator.itemgetter(1))

        # Assign the name of the parallel dimension
        # nbasins is set by RavenC++
        if nloops > 1:
            self._pdim = {
                "params": "params",
                "hru_state": "state",
                "basin_state": "state",
                "nc_index": "nbasins",
            }[longer]

        for key, val in pdict.items():
            if len(val) not in [1, nloops]:
                raise ValueError(
                    "Parameter {} has incompatible dimension: {}. "
                    "Should be 1 or {}.".format(key, len(val), nloops)
                )

        # Resize parallel parameters to the largest size
        for key, val in pdict.items():
            if len(val) == 1:
                pdict[key] = val.repeat(nloops, axis=0)

        # Update non-parallel parameter objects
        for key, val in kwds.items():

            if key in self._rvext:
                obj = getattr(self, key)
                if isinstance(val, dict):
                    obj.update(val)
                elif isinstance(val, RV):
                    setattr(self, key, val)
                else:
                    raise ValueError(
                        "A dictionary or an RV instance is expected to update the values "
                        "for {}.".format(key)
                    )
            else:
                self.assign(key, val)

        if self.rvi:
            self.handle_date_defaults(ts)
            self.set_calendar(ts)

        # Loop over parallel parameters - sets self.rvi.run_index
        procs = []
        for self.psim in range(nloops):
            for key, val in pdict.items():
                if val[self.psim] is not None:
                    self.assign(key, val[self.psim])

            cmd = self.setup_model_run(tuple(map(Path, ts)))
            procs.append(
                subprocess.Popen(cmd, cwd=self.cmd_path, stdout=subprocess.PIPE)
            )

        return procs

    def __call__(self, ts, overwrite=False, **kwds):
        self.setup(overwrite)
        procs = self.run(ts, overwrite, **kwds)

        for proc in procs:
            proc.wait()
            # Julie: For debugging
            # for line in iter(proc.stdout.readline, b''):
            #    print(line)
        try:
            self.parse_results()

        except UserWarning as e:
            err = self.parse_errors()
            msg = """
        **************************************************************
        Path : {dir}
        **************************************************************
        {err}
        """.format(
                dir=self.cmd_path, err=err
            )
            print(msg)
            raise e

    def resume(self, solution=None):
        """Set the initial state to the state at the end of the last run.

        Parameters
        ----------
        solution : str, Path
          Path to solution file. If None, will use solution from last model run if any.
        """
        if solution is None:
            fn = self.outputs["solution"]
        else:
            fn = solution

        self.rvc.parse(Path(fn).read_text())

    def parse_results(self, path=None, run_name=None):
        """Store output files in the self.outputs dictionary."""
        # Output files default names. The actual output file names will be composed of the run_name and the default
        # name.
        path = path or self.exec_path
        run_name = run_name or getattr(self.rvi, "run_name", "")
        patterns = {
            "hydrograph": f"{run_name}*Hydrographs.nc",
            "storage": f"{run_name}*WatershedStorage.nc",
            "solution": f"{run_name}*solution.rvc",
            "diagnostics": f"{run_name}*Diagnostics.csv",
        }

        for key, pattern in patterns.items():
            # There are no diagnostics if a streamflow time series is not provided.
            try:
                fns = self._get_output(pattern, path=path)
            except UserWarning as exc:
                if key != "diagnostics":
                    raise exc
                else:
                    continue

            fns.sort()
            self.ind_outputs[key] = fns
            self.outputs[key] = self._merge_output(fns, pattern[1:])

        self.outputs["rv_config"] = self._merge_output(self.rvs, "rv.zip")

    def _merge_output(self, files, name):
        """Merge multiple output files into one if possible, otherwise return a list of files."""
        import zipfile

        # If there is only one file, return its name directly.
        if len(files) == 1:
            return files[0]

        # Otherwise try to create a new file aggregating all files.
        outfn = self.final_path / name

        if name.endswith(".nc") and not isinstance(
            self, ravenpy.models.RavenMultiModel
        ):
            ds = [xr.open_dataset(fn) for fn in files]
            try:
                # We aggregate along the pdim dimensions.
                out = xr.concat(ds, self._pdim, data_vars="all")
                out.to_netcdf(outfn)
                return outfn
            except (ValueError, KeyError):
                pass

        # Let's zip the files that could not be merged.
        outfn = outfn.with_suffix(".zip")

        # Find the lower file parts level at which there are differences among files.
        i = get_diff_level(files)

        # Try to create a zip file
        with zipfile.ZipFile(outfn, "w") as f:
            for fn in files:
                len(fn.parts)
                f.write(fn, arcname=fn.relative_to(Path(*fn.parts[:i])))

        return outfn

    def parse_errors(self):
        files = self._get_output("Raven_errors.txt", self.exec_path)
        out = ""
        for f in files:
            out += f.read_text()
        return out

    def _assign_files(self, fns):
        """Find for each variable the file storing it's data and the name of the netCDF variable.

        Parameters
        ----------
        fns : sequence
          Paths to netCDF files.

        Returns
        -------
        dict
          A dictionary keyed by variable storing the `RavenNcData` instance storing each variable's configuration
          information.
        """
        ncvars = {}
        for fn in fns:
            if ".nc" in fn.suffix:
                with xr.open_dataset(fn) as ds:
                    for var, alt_names in self._variable_names.items():
                        # Check that the emulator is expecting that variable.
                        if var not in self.rvt.keys():
                            continue

                        # Check if any alternate variable name is in the file.
                        for alt_name in alt_names:
                            if alt_name in ds.data_vars:
                                ncvars[var] = dict(
                                    var=var,
                                    path=fn,
                                    var_name=alt_name,
                                    dimensions=ds[alt_name].dims,
                                    units=ds[alt_name].attrs.get("units"),
                                )
                                if "GRIB_stepType" in ds[alt_name].attrs:
                                    ncvars[var]["deaccumulate"] = (
                                        ds[alt_name].attrs["GRIB_stepType"] == "accum"
                                    )
                                break
        return ncvars

    def _get_output(self, pattern, path):
        """Match actual output files to known expected files.

        Return a dictionary of file paths for each expected input.
        """
        files = list(path.rglob(pattern))

<<<<<<< HEAD
        # TODO: Fix this. Raven won't have rvi.suppress_output is initialized with existing configuration files.
        if len(files) == 0 and not self.rvi.suppress_output:
            errors = self.parse_errors()
            raise UserWarning(f"No output files for {pattern} in {path}.\n\n{errors}")
=======
        if len(files) == 0:
            if not (isinstance(self.rvi, RVI) and self.rvi.suppress_output):
                raise UserWarning("No output files for {} in {}.".format(pattern, path))
>>>>>>> cfad8f3c

        return [f.absolute() for f in files]

    @staticmethod
    def start_end_date(fns):
        """Return the common starting and ending date and time of netCDF files.

        Parameters
        ----------
        fns : sequence
          Sequence of netCDF file names for forcing data.

        Returns
        -------
        start : datetime
          The first datetime of the forcing files.
        end : datetime
          The last datetime of the forcing files.
        """

        ds = xr.open_mfdataset(fns, combine="by_coords")
        return ds.indexes["time"][0], ds.indexes["time"][-1]

    @staticmethod
    def get_calendar(fns):
        """Return the calendar."""
        ds = xr.open_mfdataset(fns, combine="by_coords")
        return ds.time.encoding.get("calendar", "standard")

    def set_calendar(self, ts):
        """Set the calendar in the RVI configuration."""
        self.rvi.calendar = self.get_calendar(ts)

    def handle_date_defaults(self, ts):
        # Get start and end date from file
        start, end = self.start_end_date(ts)

        rvi = self.rvi
        if rvi.start_date in [None, dt.datetime(1, 1, 1)]:
            rvi.start_date = start

        if rvi.end_date in [None, dt.datetime(1, 1, 1)]:
            rvi.end_date = end

    @property
    def rvs(self):
        return self._rvs

    @property
    def q_sim(self):
        """Return a view of the hydrograph time series.

        This view will be overwritten by successive calls to `run`. To make a copy of this DataArray that will
        persist in memory, use `q_sim.copy(deep=True)`.
        """
        if isinstance(self.hydrograph, list):
            return [h.q_sim for h in self.hydrograph]

        return self.hydrograph.q_sim

    @property
    def hydrograph(self):
        """Return a view of the current output file.

        If the model is run multiple times, hydrograph will point to the latest version. To store the results of
        multiple runs, either create different model instances or explicitly copy the file to another disk location.
        """
        if self.outputs["hydrograph"].suffix == ".nc":
            return xr.open_dataset(self.outputs["hydrograph"])
        elif self.outputs["hydrograph"].suffix == ".zip":
            return [xr.open_dataset(fn) for fn in self.ind_outputs["hydrograph"]]
        else:
            raise ValueError

    @property
    def storage(self):
        if self.outputs["storage"].suffix == ".nc":
            return xr.open_dataset(self.outputs["storage"])
        elif self.outputs["storage"].suffix == ".zip":
            return [xr.open_dataset(fn) for fn in self.ind_outputs["storage"]]
        else:
            raise ValueError

    @property
    def solution(self):
        if self.outputs["solution"].suffix == ".rvc":
            return parse_solution(self.outputs["solution"].read_text())
        elif self.outputs["solution"].suffix == ".zip":
            return [
                parse_solution(fn.read_text()) for fn in self.ind_outputs["solution"]
            ]

    def get_final_state(self, hru_index=1, basin_index=1):
        """Return model state at the end of simulation.

        Parameters
        ----------
        hru_index : None, int
          Set index value or None to get all HRUs.
        basin_index : None, int
          Set index value or None to get all basin states.
        """
        solution = self.solution
        if isinstance(solution, dict):
            return get_states(solution, hru_index, basin_index)
        else:
            return zip(*[get_states(s, hru_index, basin_index) for s in solution])

    @property
    def diagnostics(self):
        diag = []
        for fn in self.ind_outputs["diagnostics"]:
            with open(fn) as f:
                reader = csv.reader(f.readlines())
                header = next(reader)
                content = next(reader)

                out = dict(zip(header, content))
                out.pop("")

            for key, val in out.items():
                if "DIAG" in key:
                    out[key] = float(val)
            diag.append(out)

        return diag if len(diag) > 1 else diag[0]

    @property
    def tags(self):
        """Return a list of tags within the templates."""
        out = []
        for rvf in self.rvfiles.values():
            out.extend(rvf.tags)

        return out

    @staticmethod
    def split_ext(fn):
        """Return the name and rv key of the configuration file."""
        if isinstance(fn, six.string_types):
            fn = Path(fn)

        return fn.stem, fn.suffix[1:]

    def check_units(self):
        """Check that the input file units match expectations."""
        for var, nc in self.rvt.items():
            if isinstance(nc, RavenNcData) and nc.var is not None:
                nc._check_units()

    def check_inputs(self):
        """Check that necessary variables are defined."""
        has_file = set([key for key, val in self.rvt.items() if val is not None])
        vars = list(self.rvt.keys())

        for var in vars:
            if var not in has_file and var != "nc_index":
                if var in ["tasmin", "tasmax"] and "tas" in has_file:
                    pass  # This is OK
                if var == "tas" and has_file.issuperset(["tasmin", "tasmax"]):
                    pass
                elif var in ["prsn"]:
                    pass  # Ok, can be guessed from temp ?
                elif var in ["evspsbl"]:
                    pass  # Ok, can be computed by Oudin ?
                elif var in ["water_volume_transport_in_river_channel"]:
                    pass  # Ok, not strictly necessary for simulations ?
                else:
                    raise ValueError("{} not found in files.".format(var))


class Ostrich(Raven):
    """Wrapper for OSTRICH calibration of RAVEN hydrological model

    This class is used to calibrate RAVEN model using OSTRICH from user-provided configuration files. It can also be
    subclassed with configuration templates for emulated models, allowing direct calls to the models.

    Examples
    --------
    >>> r = Ostrich('/tmp/testdir')
    >>> r.configure()

    Attributes
    ----------
    conf
      The rv configuration files + Ostrict ostIn.txt
    tpl
      The Ostrich templates

    """

    identifier = "generic-ostrich"
    _rvext = ("rvi", "rvp", "rvc", "rvh", "rvt", "txt")
    txt = RV()

    @property
    def model_path(self):
        return self.exec_path / self.model_dir

    @staticmethod
    def _allowed_extensions():
        return Raven._allowed_extensions() + ("txt",)

    @property
    def ostrich_cmd(self):
        """OSTRICH executable path."""
        return self.exec_path / "ostrich"

    @property
    def cmd(self):
        """OSTRICH executable path."""
        return self.ostrich_cmd

    @property
    def cmd_path(self):
        """This is the main executable."""
        return self.exec_path

    @property
    def proc_path(self):
        """Path to Ostrich parallel process directory."""
        return self.exec_path / "processor_0"  # /'model' / 'output' ?

    def write_save_best(self):
        fn = self.exec_path / "save_best.sh"
        fn.write_text(save_best)
        make_executable(fn)

    def write_ostrich_runs_raven(self):
        fn = self.exec_path / "ostrich-runs-raven.sh"
        fn.write_text(ostrich_runs_raven.format(name=self.name))
        make_executable(fn)

    def setup(self, overwrite=False):
        """Create directory structure to store model input files, executable and output results.

        Model configuration files and time series inputs are stored directly in the working directory.

        workdir/  # Created by PyWPS.
           *.rv?
           *.tpl
           ostIn.txt
           model/
           model/output/
           best/

        At each Ostrich loop, configuration files (original and created from templates are copied into model/.

        """
        Raven.setup(self, overwrite)

        os.makedirs(str(self.final_path), exist_ok=True)

        self.write_ostrich_runs_raven()
        self.write_save_best()

        # Create symbolic link to executable
        os.symlink(self.ostrich_exec, str(self.cmd))

    def parse_results(self):
        """Store output files in the self.outputs dictionary."""
        # Output files default names. The actual output file names will be composed of the run_name and the default
        # name.
        Raven.parse_results(self, path=self.final_path)

        patterns = {
            "params_seq": "OstModel?.txt",
            "calibration": "OstOutput?.txt",
        }

        # Store output file names in dict
        for key, pattern in patterns.items():
            self.outputs[key] = self._get_output(pattern, path=self.exec_path)[0]

        self.outputs["calibparams"] = ", ".join(map(str, self.calibrated_params))

    def parse_errors(self):
        try:
            raven_err = self._get_output("OstExeOut.txt", path=self.exec_path)[
                0
            ].read_text()
        except UserWarning:  # Read in processor_0 directory instead.
            try:
                raven_err = self._get_output("OstExeOut.txt", path=self.proc_path)[
                    0
                ].read_text()
            except UserWarning:
                raven_err = ""

        try:
            ost_err = self._get_output("OstErrors?.txt", path=self.exec_path)[
                0
            ].read_text()
        except UserWarning:  # Read in processor_0 directory instead.
            ost_err = self._get_output("OstErrors?.txt", path=self.proc_path)[
                0
            ].read_text()

        return "{}\n{}".format(ost_err, raven_err)

    def parse_optimal_parameter_set(self):
        """Return dictionary of optimal parameter set."""
        import re

        txt = open(self.outputs["calibration"]).read()
        ops = re.search(r".*Optimal Parameter Set(.*?)\n{2}", txt, re.DOTALL).groups()[
            0
        ]

        p = re.findall(r"(\w+)\s*:\s*([\S]+)", ops)
        return OrderedDict((k, float(v)) for k, v in p)

    def ost2raven(self, ops):
        """Return model parameters.

        Notes
        -----
        This method should be subclassed by emulators for which Ostrich has different parameters than the original
        Raven model.
        """
        if hasattr(self, "params"):
            n = len(self.params._fields)
            pattern = "par_x{}" if n < 8 else "par_x{:02}"
            names = [pattern.format(i + 1) for i in range(n)]
            return self.params(*(ops[n] for n in names))
        else:
            return ops.values()

    @property
    def calibrated_params(self):
        """The dictionary of optimal parameters estimated by Ostrich."""
        ops = self.parse_optimal_parameter_set()
        return self.ost2raven(ops)

    @property
    def obj_func(self):
        return np.loadtxt(self.outputs["params_seq"], skiprows=1)[-1, 1]

    @property
    def optimized_parameters(self):
        """These are the raw parameters returned by Ostrich."""
        return np.loadtxt(self.outputs["params_seq"], skiprows=1)[-1, 2:]


def get_diff_level(files):
    """Return the lowest hierarchical file parts level at which there are differences among file paths."""

    for i, parts in enumerate(zip(*[f.parts for f in files])):
        if len(set(parts)) > 1:
            return i


def make_executable(fn):
    """Make file executable."""
    st = os.stat(fn)
    os.chmod(fn, st.st_mode | stat.S_IEXEC)


# TODO: Configure this according to the model_path and output_path.
save_best = """#!/bin/bash

set -e

cp ./model/*.rv?  ../../final/
cp ./model/output/* ../../final/

exit 0
"""

# TODO: Configure this according to raven_cmd, name and output_path.
ostrich_runs_raven = """
#!/bin/bash

set -e

cp ./*.rv? model/

./model/raven ./model/{name} -o ./model/output/

exit 0
"""<|MERGE_RESOLUTION|>--- conflicted
+++ resolved
@@ -633,16 +633,9 @@
         """
         files = list(path.rglob(pattern))
 
-<<<<<<< HEAD
-        # TODO: Fix this. Raven won't have rvi.suppress_output is initialized with existing configuration files.
-        if len(files) == 0 and not self.rvi.suppress_output:
-            errors = self.parse_errors()
-            raise UserWarning(f"No output files for {pattern} in {path}.\n\n{errors}")
-=======
         if len(files) == 0:
             if not (isinstance(self.rvi, RVI) and self.rvi.suppress_output):
                 raise UserWarning("No output files for {} in {}.".format(pattern, path))
->>>>>>> cfad8f3c
 
         return [f.absolute() for f in files]
 
