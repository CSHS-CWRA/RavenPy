import tempfile
import warnings
from dataclasses import astuple
from pathlib import Path
from typing import Sequence, Union

from spotpy.parameter import Uniform, generate

from ravenpy import Emulator
from ravenpy.config.base import Params
from ravenpy.config.options import evaluation_metrics_multiplier
from ravenpy.config.rvs import Config

<<<<<<< HEAD
class SpotpySetup:
    def __init__(self, model, ts, obj_func=None):
        """Setup SpotPy.

        Parameters
        ----------
        model : Raven emulator subclass instance
            Raven emulator.
        ts : list
            Forcing files.
        obj_func : func
            Objective function.
=======

class SpotSetup:
    def __init__(
        self,
        config: Config,
        low: Union[Params, Sequence],
        high: [Params, Sequence],
        workdir: Union[Path, str] = None,
    ):
        """Class to configure spotpy with Raven emulators.

        Parameters
        ----------
        config : Config
            Emulator Config instance with symbolic expressions.
        low : Union[Params, Sequence]
            Lower boundary for parameters.
        high : Union[Params, Sequence]
            Upper boundary for parameters.
        workdir : Union[str, Path]
            Work directory. If None, a temporary directory will be created.
>>>>>>> 64a607d4
        """
        if not config.is_symbolic:
            raise ValueError(
                "config should be a symbolic configuration, where params are not set to their numerical "
                "values."
            )

        self.config = config
        self.path = Path(workdir or tempfile.mkdtemp())
        self.diagnostics = None

        if config.suppress_output is not True:
            warnings.warn(
                "Add the `SuppressOutput` command to the configuration to reduce IO."
            )

        if config.evaluation_metrics is None:
            raise AttributeError(":EvaluationMetrics is undefined.")

        # Get evaluation metrics and their multiplier (spotpy maximizes the obj function)
        self.metrics = [m.value for m in config.evaluation_metrics]
        self._multipliers = {m: evaluation_metrics_multiplier[m] for m in self.metrics}

        p = config.params

        self.pnames = list(p.__dataclass_fields__.keys())
        self.pdist = self.init_params(low, high)
        self._iteration = 0

    def init_params(self, low: Union[Params, Sequence], high: [Params, Sequence]):
        # Validate parameters
        low = astuple(self._to_dataclass(low))
        high = astuple(self._to_dataclass(high))

        pdist = []
        for i in range(len(low)):
            pdist.append(Uniform(self.pnames[i], low=low[i], high=high[i]))
        return pdist

    def _to_dataclass(self, p):
        """Validate parameters against Params dataclass from model configuration."""
        kls = self.config.params.__class__
        if isinstance(p, kls):
            return p
        return kls(*p)

    def parameters(self):
        """Return a random parameter combination."""
        return generate(self.pdist)

    def evaluation(self):
        """Return the observation.

        Since Raven computes the objective function itself, we simply return a placeholder.
        """
        return 1

    def simulation(self, x):
        """Run the model, but return a placeholder value instead of the model output."""
        self._iteration += 1

        # Update parameters
        c = self.config.set_params(list(x))

        # Create emulator instance
        emulator = Emulator(config=c, workdir=self.path / f"c{self._iteration:03}")

        # Run the model
        output = emulator.run()

        self.diagnostics = output.diagnostics

        self._iteration += 1

        return 1

    def objectivefunction(self, evaluation, simulation):
        """Return the objective function.

        Note that we short-circuit the evaluation and simulation entries, since the objective function has already
        been computed by Raven.
        """

        out = [
            self.diagnostics[f"DIAG_{m}"][0] * self._multipliers[m]
            for m in self.metrics
        ]

        return out<|MERGE_RESOLUTION|>--- conflicted
+++ resolved
@@ -11,20 +11,6 @@
 from ravenpy.config.options import evaluation_metrics_multiplier
 from ravenpy.config.rvs import Config
 
-<<<<<<< HEAD
-class SpotpySetup:
-    def __init__(self, model, ts, obj_func=None):
-        """Setup SpotPy.
-
-        Parameters
-        ----------
-        model : Raven emulator subclass instance
-            Raven emulator.
-        ts : list
-            Forcing files.
-        obj_func : func
-            Objective function.
-=======
 
 class SpotSetup:
     def __init__(
@@ -46,7 +32,6 @@
             Upper boundary for parameters.
         workdir : Union[str, Path]
             Work directory. If None, a temporary directory will be created.
->>>>>>> 64a607d4
         """
         if not config.is_symbolic:
             raise ValueError(
