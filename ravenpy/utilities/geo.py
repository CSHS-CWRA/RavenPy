"""Tools for performing geospatial translations and transformations."""

import collections
import logging
from pathlib import Path
from typing import List, Optional, Union

import geopandas
import pandas as pd

from . import gis_import_error_message

try:
    import fiona
    import rasterio
    import rasterio.mask
    import rasterio.vrt
    import rasterio.warp
    from pyproj import CRS
    from shapely.geometry import (
        GeometryCollection,
        MultiPolygon,
        Point,
        Polygon,
        mapping,
        shape,
    )
    from shapely.ops import transform
except (ImportError, ModuleNotFoundError) as e:
    msg = gis_import_error_message.format(Path(__file__).stem)
    raise ImportError(msg) from e

RASTERIO_TIFF_COMPRESSION = "lzw"
LOGGER = logging.getLogger("RavenPy")
WGS84 = 4326


def geom_transform(
    geom: Union[GeometryCollection, shape],
    source_crs: Union[str, int, CRS] = WGS84,
    target_crs: Union[str, int, CRS] = None,
) -> GeometryCollection:
    """Change the projection of a geometry.

    Assuming a geometry's coordinates are in a `source_crs`, compute the new coordinates under the `target_crs`.

    Parameters
    ----------
    geom : Union[GeometryCollection, shape]
        Source geometry.
    source_crs : Union[str, int, CRS]
        Projection identifier (proj4) for the source geometry, e.g. '+proj=longlat +datum=WGS84 +no_defs'.
    target_crs : Union[str, int, CRS]
        Projection identifier (proj4) for the target geometry.

    Returns
    -------
    GeometryCollection
        Reprojected geometry.
    """
    try:
        from functools import partial

        from pyproj import Transformer

        if isinstance(source_crs, int or str):
            source = CRS.from_epsg(source_crs)
        else:
            source = source_crs

        if isinstance(target_crs, int or str):
            target = CRS.from_epsg(target_crs)
        else:
            target = target_crs

        transform_func = Transformer.from_crs(source, target, always_xy=True)
        reprojected = transform(transform_func.transform, geom)

        return reprojected
    except Exception as err:
        msg = f"{err}: Failed to reproject geometry"
        LOGGER.error(msg)
        raise Exception(msg)


def generic_raster_clip(
    raster: Union[str, Path],
    output: Union[str, Path],
    geometry: Union[Polygon, MultiPolygon, List[Union[Polygon, MultiPolygon]]],
    touches: bool = False,
    fill_with_nodata: bool = True,
    padded: bool = True,
    raster_compression: str = RASTERIO_TIFF_COMPRESSION,
) -> None:
    """Crop a raster file to a given geometry.

    Parameters
    ----------
    raster : Union[str, Path]
        Path to input raster.
    output : Union[str, Path]
        Path to output raster.
    geometry : Union[Polygon, MultiPolygon, List[Union[Polygon, MultiPolygon]]
        Geometry defining the region to crop.
    touches : bool
        Whether to include cells that intersect the geometry or not. Default: True.
    fill_with_nodata: bool
        Whether to keep pixel values for regions outside of shape or set as nodata or not. Default: True.
    padded: bool
        Whether to add a half-pixel buffer to shape before masking or not. Default: True.
    raster_compression : str
        Level of data compression. Default: 'lzw'.

    Returns
    -------
    None
    """
    if not isinstance(geometry, collections.abc.Iterable):
        geometry = [geometry]

    with rasterio.open(raster, "r") as src:
        mask_image, mask_affine = rasterio.mask.mask(
            src,
            geometry,
            crop=True,
            pad=padded,
            all_touched=touches,
            filled=fill_with_nodata,
        )
        mask_meta = src.meta.copy()
        mask_meta.update(
            {
                "driver": "GTiff",
                "height": mask_image.shape[1],
                "width": mask_image.shape[2],
                "transform": mask_affine,
                "compress": raster_compression,
            }
        )

        # Write the new masked image
        with rasterio.open(output, "w", **mask_meta) as dst:
            dst.write(mask_image)


def generic_raster_warp(
    raster: Union[str, Path],
    output: Union[str, Path],
    target_crs: Union[str, dict, CRS],
    raster_compression: str = RASTERIO_TIFF_COMPRESSION,
) -> None:
    """Reproject a raster file.

    Parameters
    ----------
    raster : Union[str, Path]
        Path to input raster.
    output : Union[str, Path]
        Path to output raster.
    target_crs : str or dict
        Target projection identifier.
    raster_compression: str
        Level of data compression. Default: 'lzw'.

    Returns
    -------
    None
    """
    with rasterio.open(raster, "r") as src:
        # Reproject raster using WarpedVRT class
        with rasterio.vrt.WarpedVRT(src, crs=target_crs) as vrt:
            # Calculate grid properties based on projection
            affine, width, height = rasterio.warp.calculate_default_transform(
                src.crs, target_crs, src.width, src.height, *src.bounds
            )

            # Copy relevant metadata from parent raster
            metadata = src.meta.copy()
            metadata.update(
                {
                    "driver": "GTiff",
                    "height": height,
                    "width": width,
                    "transform": affine,
                    "crs": target_crs,
                    "compress": raster_compression,
                }
            )
            data = vrt.read()

            with rasterio.open(output, "w", **metadata) as dst:
                dst.write(data)


def generic_vector_reproject(
    vector: Union[str, Path],
    projected: Union[str, Path],
    source_crs: Union[str, CRS] = WGS84,
    target_crs: Union[str, CRS] = None,
) -> None:
    """Reproject all features and layers within a vector file and return a GeoJSON

    Parameters
    ----------
    vector : Union[str, Path]
        Path to a file containing a valid vector layer.
    projected: Union[str, Path]
        Path to a file to be written.
<<<<<<< HEAD
    source_crs : Union[str, pyproj.crs.CRS]
        CRS for the source geometry. Default: 4326.
    target_crs : Union[str, pyproj.crs.CRS]
        CRS for the target geometry.
=======
    source_crs : Union[str, dict, CRS]
        Projection identifier (proj4) for the source geometry, Default: '+proj=longlat +datum=WGS84 +no_defs'.
    target_crs : Union[str, dict, CRS]
        Projection identifier (proj4) for the target geometry.
>>>>>>> 64a607d4

    Returns
    -------
    None
    """

    if target_crs is None:
        raise ValueError("No target CRS is defined.")
    if isinstance(target_crs, CRS):
        target_crs = target_crs.to_dict()

    if isinstance(vector, Path):
        vector = vector.as_posix()

    for i, layer_name in enumerate(fiona.listlayers(vector)):
        with fiona.open(vector, "r", layer=i) as src:
            with fiona.open(
                projected, "w", driver="GeoJSON", schema=src.schema, crs=target_crs
            ) as sink:
                for feature in src:
                    # Perform vector reprojection using Shapely on each feature
                    try:
                        geom = shape(feature["geometry"])
                        transformed = geom_transform(geom, source_crs, target_crs)
                        feature["geometry"] = fiona.Geometry().from_dict(
                            mapping(transformed)
                        )
                        sink.write(feature)
                    except Exception as err:
                        LOGGER.exception(
                            f"{err}: Unable to reproject feature {feature}"
                        )
                        raise


def determine_upstream_ids(
    fid: str,
    df: Union[pd.DataFrame, geopandas.GeoDataFrame],
    basin_field: str = None,
    downstream_field: str = None,
    basin_family: Optional[str] = None,
) -> Union[pd.DataFrame, geopandas.GeoDataFrame]:
    """Return a list of upstream features by evaluating the downstream networks.

    Parameters
    ----------
    fid : str
        feature ID of the downstream feature of interest.
    df : pd.DataFrame
        A Dataframe comprising the watershed attributes.
    basin_field : str
        The field used to determine the id of the basin according to hydro project.
    downstream_field : str
        The field identifying the downstream sub-basin for the hydro project.
    basin_family : str, optional
        Regional watershed code (For HydroBASINS dataset).

    Returns
    -------
    pd.DataFrame
        Basins ids including `fid` and its upstream contributors.
    """

    def upstream_ids(bdf, bid):
        return bdf[bdf[downstream_field] == bid][basin_field]

    # Note: Hydro Routing `SubId` is a float for some reason and Python float != GeoServer double. Cast them to int.
    if isinstance(fid, float):
        fid = int(fid)
        df[basin_field] = df[basin_field].astype(int)
        df[downstream_field] = df[downstream_field].astype(int)

    # Locate the downstream feature
    ds = df.set_index(basin_field).loc[fid]
    if basin_family is not None:
        # Do a first selection on the main basin ID of the downstream feature.
        sub = df[df[basin_family] == ds[basin_family]]
    else:
        sub = None

    # Find upstream basins
    up = [fid]
    for b in up:
        tmp = upstream_ids(sub if sub is not None else df, b)
        if len(tmp):
            up.extend(tmp)

    return (
        sub[sub[basin_field].isin(up)]
        if sub is not None
        else df[df[basin_field].isin(up)]
    )


def find_geometry_from_coord(
    lon: float, lat: float, df: geopandas.GeoDataFrame
) -> geopandas.GeoDataFrame:
    """Return the geometry containing the given coordinates.

    lon : float
        Longitude.
    lat : float
        Latitude.
    df : GeoDataFrame
        Data.

    Returns
    -------
    GeoDataFrame
        Record whose geometry contains the point.
    """

    p = Point(lon, lat)

    c = df.contains(p)
    n = c.sum()
    if n == 0:
        raise ValueError(f"Point {p} not in any geometry.")
    elif n > 1:
        raise ValueError(f"Point {p} found in multiple geometries.")

    return df[c]<|MERGE_RESOLUTION|>--- conflicted
+++ resolved
@@ -206,17 +206,10 @@
         Path to a file containing a valid vector layer.
     projected: Union[str, Path]
         Path to a file to be written.
-<<<<<<< HEAD
     source_crs : Union[str, pyproj.crs.CRS]
         CRS for the source geometry. Default: 4326.
     target_crs : Union[str, pyproj.crs.CRS]
         CRS for the target geometry.
-=======
-    source_crs : Union[str, dict, CRS]
-        Projection identifier (proj4) for the source geometry, Default: '+proj=longlat +datum=WGS84 +no_defs'.
-    target_crs : Union[str, dict, CRS]
-        Projection identifier (proj4) for the target geometry.
->>>>>>> 64a607d4
 
     Returns
     -------
