--- conflicted
+++ resolved
@@ -25,11 +25,7 @@
 import numpy as np
 import xarray as xr
 
-<<<<<<< HEAD
-# from ravenpy.models.state import HRU_NC_MAP
-
-=======
->>>>>>> fc716719
+
 """
 Suggestion:
 This was initially suggested to make parallel and faster. However, I was blocked and could not make it work
