"""Checks for various geospatial and IO conditions."""

import collections
import logging
import warnings
from pathlib import Path
from typing import Any, List, Sequence, Tuple, Union

from . import gis_import_error_message

try:
    import fiona
    import rasterio
    from pyproj import CRS
    from pyproj.exceptions import CRSError
    from shapely.geometry import GeometryCollection, MultiPolygon, Point, shape
except (ImportError, ModuleNotFoundError) as e:
    msg = gis_import_error_message.format(Path(__file__).stem)
    raise ImportError(msg) from e

import ravenpy.utilities.io as io

LOGGER = logging.getLogger("RavenPy")


def single_file_check(file_list: Sequence[Union[str, Path]]) -> Any:
    """Return the first element of a file list. Raise an error if the list is empty or contains more than one element.

    Parameters
    ----------
    file_list : Sequence of str or Path
    """
    if isinstance(file_list, (str, Path)):
        return file_list

    try:
        if len(file_list) > 1:
            msg = "Multi-file handling for file is not supported. Exiting."
            raise NotImplementedError(msg)
        elif len(file_list) == 0:
            msg = "No files found. Exiting."
            raise FileNotFoundError(msg)
        return file_list[0]
    except (FileNotFoundError, NotImplementedError) as e:
        LOGGER.error(e)
        raise


def boundary_check(
    *args: Union[str, Path],
    max_y: Union[int, float] = 60,
    min_y: Union[int, float] = -60,
) -> None:
    """Verify that boundaries do not exceed specific latitudes for geographic coordinate data. Emit a UserWarning if so.

    Parameters
    ----------
<<<<<<< HEAD
    args : Union[str, Path]
=======
    *args : Sequence of str or Path
>>>>>>> 64a607d4
      str or Path to file(s)
    max_y : int or float
      Maximum value allowed for latitude. Default: 60.
    min_y : int or float
      Minimum value allowed for latitude. Default: -60.
    """
    vectors = (".gml", ".shp", ".geojson", ".gpkg", ".json")
    rasters = (".tif", ".tiff")

    for file in args:
        file = Path(file)

        try:
            if file.suffix.lower() in vectors:
                src = fiona.open(file, "r")
            elif file.suffix.lower() in rasters:
                src = rasterio.open(file, "r")
            else:
                raise FileNotFoundError()

            try:
                geographic = CRS(src.crs).is_geographic
            except CRSError:
                geographic = True
            src_min_y, src_max_y = src.bounds[1], src.bounds[3]
            if geographic and (src_max_y > max_y or src_min_y < min_y):
                msg = (
                    f"Vector {file} contains geometries in high latitudes."
                    " Verify choice of projected CRS is appropriate for analysis."
                )
                LOGGER.warning(msg)
                warnings.warn(msg, UserWarning)
            if not geographic:
                msg = f"Vector {file} is not in a geographic coordinate system."
                LOGGER.warning(msg)
                warnings.warn(msg, UserWarning)
            src.close()

        except FileNotFoundError:
            msg = f"Unable to read boundaries from {file}"
            LOGGER.error(msg)
            raise
    return


def multipolygon_check(geom: GeometryCollection) -> None:
    """Perform a check to verify a geometry is a MultiPolygon

    Parameters
    ----------
    geom : GeometryCollection

    Returns
    -------
    None
    """
    if not isinstance(geom, GeometryCollection):
        try:
            geom = shape(geom)
        except AttributeError:
            LOGGER.error("Unable to load argument as shapely.geometry.shape().")
            raise

    if isinstance(geom, MultiPolygon):
        LOGGER.warning("Shape is a Multipolygon.")
    return


def feature_contains(
    point: Union[Tuple[Union[int, float, str], Union[str, float, int]], Point],
    shp: Union[str, Path, List[Union[str, Path]]],
) -> Union[dict, bool]:
    """Return the first feature containing a location.

    Parameters
    ----------
    point : tuple[Union[int, float, str], Union[str, float, int]], Point]
        Geographic coordinates of a point (lon, lat) or a shapely Point.
    shp : str or Path or list of str or Path
        The path to the file storing the geometries.

    Returns
    -------
    dict or bool
        The feature found.

    Notes
    -----
    This is really slow. Another approach is to use the `fiona.Collection.filter` method.
    """

    if isinstance(point, collections.abc.Sequence) and not isinstance(point, str):
        for coord in point:
            if isinstance(coord, (int, float)):
                pass
        point = Point(point)
    elif isinstance(point, Point):
        pass
    else:
        raise ValueError(
            f"point should be shapely.Point or tuple of coordinates, got : {point} of type({type(point)})"
        )

    shape_crs = io.crs_sniffer(single_file_check(shp))

    if isinstance(shp, list):
        shp = shp[0]

    for i, layer_name in enumerate(fiona.listlayers(str(shp))):
        with fiona.open(shp, "r", crs=shape_crs, layer=i) as vector:
            for f in vector.filter(bbox=(point.x, point.y, point.x, point.y)):
                return dict(f)

    return False<|MERGE_RESOLUTION|>--- conflicted
+++ resolved
@@ -55,11 +55,7 @@
 
     Parameters
     ----------
-<<<<<<< HEAD
-    args : Union[str, Path]
-=======
     *args : Sequence of str or Path
->>>>>>> 64a607d4
       str or Path to file(s)
     max_y : int or float
       Maximum value allowed for latitude. Default: 60.
