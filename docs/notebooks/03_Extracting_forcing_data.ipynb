{
 "cells": [
  {
   "cell_type": "markdown",
   "metadata": {},
   "source": [
    "# 03 - Extracting forcing data"
   ]
  },
  {
   "cell_type": "markdown",
   "metadata": {},
   "source": [
    "## Extracting meteorological data for a selected watershed\n",
    "Using a GeoJSON file extracted from the HydroSHEDS database or given by the user, meteorological datasets can be extracted inside the watershed's boundaries using the PAVICS-Hydro ERA5 database."
   ]
  },
  {
   "cell_type": "code",
   "execution_count": null,
   "metadata": {},
   "outputs": [],
   "source": [
    "# Boilerplate packages required. Do not modify!\n",
    "import datetime as dt\n",
    "from pathlib import Path\n",
    "\n",
    "import fsspec\n",
    "import intake\n",
    "import s3fs\n",
    "import xarray as xr\n",
    "from clisops.core import subset\n",
<<<<<<< HEAD
    "from ravenpy.utilities.testdata import get_file"
=======
    "\n",
    "from ravenpy.utilities.testdata import get_local_testdata\n",
    "\n",
    "tmp = Path(tempfile.mkdtemp())"
>>>>>>> 3df72015
   ]
  },
  {
   "cell_type": "markdown",
   "metadata": {},
   "source": [
    "If we want to extract data for our watershed, we need to know:\n",
    "\n",
    "- The spatial extent (as defined by the watershed boundaries);\n",
    "- The temporal extent (as defined by the start and end days of the period of interest).\n",
    "\n",
    "Let's define those now:"
   ]
  },
  {
   "cell_type": "code",
   "execution_count": null,
   "metadata": {},
   "outputs": [],
   "source": [
    "# This will be our input section, where we control what we want to extract.\n",
    "# We know which watershed interests us, it is the input.geojson file that we previously generated!\n",
    "\n",
    "# The contour can be generated using notebook \"01_Delineating watersheds, where it would be placed\n",
    "# in the same folder as the notebooks and available in your workspace. The contour could then be accessed\n",
    "# easily by defining it as follows:\n",
    "\"\"\"\n",
    "basin_contour = \"input.geojson\" \n",
    "\"\"\"\n",
    "# However, to keep things tidy, we have also prepared a version that can be accessed easily for\n",
    "# demonstration purposes:\n",
<<<<<<< HEAD
    "basin_contour = get_file('notebook_inputs/input.geojson')\n",
=======
    "basin_contour = get_local_testdata(\"notebook_inputs/input.geojson\", temp_folder=tmp)\n",
>>>>>>> 3df72015
    "\n",
    "# Also, we can specify which timeframe we want to extract. Here let's focus on a 10-year period\n",
    "reference_start_day = dt.datetime(1980, 12, 31)\n",
    "reference_stop_day = dt.datetime(1991, 1, 1)\n",
    "# Notice we are using one day before and one day after the desired period of 1981-01-01 to 1990-12-31.\n",
    "# This is to account for any UTC shifts that might require getting data in a previous or later time."
   ]
  },
  {
   "cell_type": "markdown",
   "metadata": {},
   "source": [
    "We now provide a means to get some data to run our model. Typically, models wil require precipitation and temperature data, so let's get that data. We will use a generally reliable dataset that is available everywhere to minimize missing values: the ERA5 Reanalysis. \n",
    "\n",
    "The code block below gathers the required data automatically. If you need other data or want to use another source, this cell will need to be replaced for your customized needs."
   ]
  },
  {
   "cell_type": "code",
   "execution_count": null,
   "metadata": {},
   "outputs": [],
   "source": [
    "# Get the ERA5 data from the Wasabi/Amazon S3 server.\n",
    "catalog_name = \"https://raw.githubusercontent.com/hydrocloudservices/catalogs/main/catalogs/atmosphere.yaml\"\n",
    "cat = intake.open_catalog(catalog_name)\n",
    "ds = cat.era5_reanalysis_single_levels.to_dask()\n",
    "\n",
    "\"\"\"\n",
    "Get the ERA5 data. We will rechunk it to a single chunck to make it compatible with other codes on the platform, especially bias-correction.\n",
    "We are also taking the daily min and max temperatures as well as the daily total precipitation.\n",
    "\"\"\"\n",
    "# We will add a wrapper to ensure that the following operations will preserve the original data attributes, such as units and variable names.\n",
    "with xr.set_options(keep_attrs=True):\n",
    "    ERA5_reference = subset.subset_shape(\n",
    "        ds.sel(time=slice(reference_start_day, reference_stop_day)), basin_contour\n",
    "    )\n",
    "    ERA5_tmin = ERA5_reference[\"t2m\"].resample(time=\"1D\").min().chunk(-1, -1, -1)\n",
    "    ERA5_tmax = ERA5_reference[\"t2m\"].resample(time=\"1D\").max().chunk(-1, -1, -1)\n",
    "    ERA5_pr = ERA5_reference[\"tp\"].resample(time=\"1D\").sum().chunk(-1, -1, -1)"
   ]
  },
  {
   "cell_type": "markdown",
   "metadata": {},
   "source": [
    "### We can now convert these variables to the desired format and save them to disk in netcdf files to use at a later time (in a future notebook!)\n",
    "\n",
    "First, we will want to make sure that the units we are working with are compatible with the Raven modelling framework. We will want precipitation to be in mm (per time period, here we are working daily so it will be in mm/day), and temperatures will be in °C. Let's check out the current units:"
   ]
  },
  {
   "cell_type": "code",
   "execution_count": null,
   "metadata": {},
   "outputs": [],
   "source": [
    "print(\"INFORMATION FOR TMIN\")\n",
    "display(ERA5_tmin)\n",
    "print(\"\")\n",
    "print(\"INFORMATION FOR TMAX\")\n",
    "display(ERA5_tmax)\n",
    "print(\"\")\n",
    "print(\"INFORMATION FOR PRECIPITATION\")\n",
    "display(ERA5_pr)\n",
    "print(\"\")"
   ]
  },
  {
   "cell_type": "markdown",
   "metadata": {},
   "source": [
    "We can see that the units are in Kelvin for temperatures and in meters for precipitation. We will want to do some conversions!\n",
    "\n",
    "Let's start by applying offsets for temperatures and a conversion factor for precipitation:\n"
   ]
  },
  {
   "cell_type": "code",
   "execution_count": null,
   "metadata": {},
   "outputs": [],
   "source": [
    "with xr.set_options(keep_attrs=True):\n",
    "    ERA5_tmin = ERA5_tmin - 273.15  # K to °C\n",
    "    ERA5_tmin.attrs[\"units\"] = \"degC\"\n",
    "\n",
    "    ERA5_tmax = ERA5_tmax - 273.15  # K to °C\n",
    "    ERA5_tmax.attrs[\"units\"] = \"degC\"\n",
    "\n",
    "    ERA5_pr = ERA5_pr * 1000  # m to mm\n",
    "    ERA5_pr.attrs[\"units\"] = \"mm\""
   ]
  },
  {
   "cell_type": "markdown",
   "metadata": {},
   "source": [
    "We can see the changes now by re-inspecting the datasets:"
   ]
  },
  {
   "cell_type": "code",
   "execution_count": null,
   "metadata": {},
   "outputs": [],
   "source": [
    "print(\"INFORMATION FOR TMIN\")\n",
    "display(ERA5_tmin)\n",
    "print(\"\")\n",
    "print(\"INFORMATION FOR TMAX\")\n",
    "display(ERA5_tmax)\n",
    "print(\"\")\n",
    "print(\"INFORMATION FOR PRECIPITATION\")\n",
    "display(ERA5_pr)\n",
    "print(\"\")"
   ]
  },
  {
   "cell_type": "markdown",
   "metadata": {},
   "source": [
    "So let's write them to disk for now. We will use the netcdf format as this is what Raven uses for inputs. It is possible you will get some warnings, this is OK and should not cause any problems. Since our model will run in lumped mode, we will average the spatial dimensions of each variable over the domain."
   ]
  },
  {
   "cell_type": "code",
   "execution_count": null,
   "metadata": {},
   "outputs": [],
   "source": [
    "with xr.set_options(keep_attrs=True):\n",
    "    # Average the variables\n",
    "    ERA5_tmin = ERA5_tmin.mean({\"latitude\", \"longitude\"})\n",
    "    ERA5_tmax = ERA5_tmax.mean({\"latitude\", \"longitude\"})\n",
    "    ERA5_pr = ERA5_pr.mean({\"latitude\", \"longitude\"})\n",
    "\n",
    "    # Ensure that the precipitation is non-negative, which can happen with some reanalysis models.\n",
    "    ERA5_pr[ERA5_pr < 0] = 0\n",
    "\n",
    "    # Transform them to a dataset such that they can be written with attributes to netcdf\n",
    "    ERA5_tmin = ERA5_tmin.to_dataset(name=\"tmin\", promote_attrs=True)\n",
    "    ERA5_tmax = ERA5_tmax.to_dataset(name=\"tmax\", promote_attrs=True)\n",
    "    ERA5_pr = ERA5_pr.to_dataset(name=\"pr\", promote_attrs=True)"
   ]
  },
  {
   "cell_type": "code",
   "execution_count": null,
   "metadata": {},
   "outputs": [],
   "source": [
    "# Check and see if the precipitation makes sense:\n",
    "ERA5_pr.pr.plot()"
   ]
  },
  {
   "cell_type": "code",
   "execution_count": null,
   "metadata": {},
   "outputs": [],
   "source": [
    "with xr.set_options(keep_attrs=True):\n",
    "    # Write to disk.\n",
    "    ERA5_tmin.to_netcdf(\"ERA5_tmin.nc\")\n",
    "    ERA5_tmax.to_netcdf(\"ERA5_tmax.nc\")\n",
    "    ERA5_pr.to_netcdf(\"ERA5_pr.nc\")\n",
    "\n",
    "    # We can also prepare a single file that merges all three variables into one netcdf file:\n",
    "    xr.merge([ERA5_tmin, ERA5_tmax, ERA5_pr]).to_netcdf(\"ERA5_weather_data.nc\")"
   ]
  },
  {
   "cell_type": "markdown",
   "metadata": {},
   "source": [
    "We now have daily precipitation and minimum/maximum temperatures to drive our Raven Model, which we will do in the next notebook!"
   ]
  }
 ],
 "metadata": {
  "kernelspec": {
   "display_name": "Python 3 (ipykernel)",
   "language": "python",
   "name": "python3"
  },
  "language_info": {
   "codemirror_mode": {
    "name": "ipython",
    "version": 3
   },
   "file_extension": ".py",
   "mimetype": "text/x-python",
   "name": "python",
   "nbconvert_exporter": "python",
   "pygments_lexer": "ipython3",
   "version": "3.10.9"
  },
  "nbdime-conflicts": {
   "local_diff": [
    {
     "diff": [
      {
       "diff": [
        {
         "key": 0,
         "op": "addrange",
         "valuelist": [
          "3.6.7"
         ]
        },
        {
         "key": 0,
         "length": 1,
         "op": "removerange"
        }
       ],
       "key": "version",
       "op": "patch"
      }
     ],
     "key": "language_info",
     "op": "patch"
    }
   ],
   "remote_diff": [
    {
     "diff": [
      {
       "diff": [
        {
         "key": 0,
         "op": "addrange",
         "valuelist": [
          "3.6.10"
         ]
        },
        {
         "key": 0,
         "length": 1,
         "op": "removerange"
        }
       ],
       "key": "version",
       "op": "patch"
      }
     ],
     "key": "language_info",
     "op": "patch"
    }
   ]
  }
 },
 "nbformat": 4,
 "nbformat_minor": 4
}<|MERGE_RESOLUTION|>--- conflicted
+++ resolved
@@ -30,14 +30,7 @@
     "import s3fs\n",
     "import xarray as xr\n",
     "from clisops.core import subset\n",
-<<<<<<< HEAD
     "from ravenpy.utilities.testdata import get_file"
-=======
-    "\n",
-    "from ravenpy.utilities.testdata import get_local_testdata\n",
-    "\n",
-    "tmp = Path(tempfile.mkdtemp())"
->>>>>>> 3df72015
    ]
   },
   {
@@ -69,11 +62,7 @@
     "\"\"\"\n",
     "# However, to keep things tidy, we have also prepared a version that can be accessed easily for\n",
     "# demonstration purposes:\n",
-<<<<<<< HEAD
     "basin_contour = get_file('notebook_inputs/input.geojson')\n",
-=======
-    "basin_contour = get_local_testdata(\"notebook_inputs/input.geojson\", temp_folder=tmp)\n",
->>>>>>> 3df72015
     "\n",
     "# Also, we can specify which timeframe we want to extract. Here let's focus on a 10-year period\n",
     "reference_start_day = dt.datetime(1980, 12, 31)\n",
