--- conflicted
+++ resolved
@@ -17,7 +17,7 @@
       - id: check-json
       - id: check-toml
       - id: check-yaml
-        args: [ --allow-multiple-documents ]
+        args: [ '--allow-multiple-documents' ]
       - id: pretty-format-json
         args: [ '--autofix', '--no-ensure-ascii', '--no-sort-keys' ]
       - id: debug-statements
@@ -31,58 +31,34 @@
     hooks:
       - id: python-check-blanket-noqa
       - id: rst-inline-touching-normal
-<<<<<<< HEAD
-  - repo: https://github.com/pycqa/flake8
-    rev: 6.0.0
-    hooks:
-      - id: flake8
-        additional_dependencies: [ 'flake8-rst-docstrings' ]
-        args: [ '--config=setup.cfg' ]
-=======
->>>>>>> 64a607d4
   - repo: https://github.com/psf/black
     rev: 23.3.0
     hooks:
       - id: black
         exclude: ^docs/
-<<<<<<< HEAD
-=======
         args: [ --target-version=py38 ]
   - repo: https://github.com/pycqa/flake8
     rev: 6.0.0
     hooks:
       - id: flake8
         args: [ --config=setup.cfg ]
->>>>>>> 64a607d4
   - repo: https://github.com/PyCQA/isort
     rev: 5.12.0
     hooks:
       - id: isort
-<<<<<<< HEAD
         args: [ '--settings-file=pyproject.toml' ]
-=======
-        args: [ --settings-file=setup.cfg ]
->>>>>>> 64a607d4
   - repo: https://github.com/nbQA-dev/nbQA
     rev: 1.7.0
     hooks:
       - id: nbqa-pyupgrade
-<<<<<<< HEAD
         args: [ '--py38-plus' ]
+        additional_dependencies: [ pyupgrade==3.3.1 ]
       - id: nbqa-black
         args: [ '--target-version=py38' ]
+        additional_dependencies: [ black==23.3.0 ]
       - id: nbqa-isort
         args: [ '--settings-file=pyproject.toml' ]
-=======
-        args: [ --py38-plus ]
-        additional_dependencies: [ pyupgrade==3.3.1 ]
-      - id: nbqa-black
-        args: [ --target-version=py38 ]
-        additional_dependencies: [ black==23.3.0 ]
-      - id: nbqa-isort
-        args: [ --settings-file=setup.cfg ]
         additional_dependencies: [ isort==5.12.0 ]
->>>>>>> 64a607d4
   - repo: https://github.com/pycqa/pydocstyle
     rev: 6.3.0
     hooks:
@@ -92,11 +68,7 @@
     rev: v0.3.8
     hooks:
       - id: blackdoc
-<<<<<<< HEAD
-        additional_dependencies: [ 'black==23.1.0' ]
-=======
-        additional_dependencies: [ black==23.3.0 ]
->>>>>>> 64a607d4
+        additional_dependencies: [ 'black==23.3.0' ]
   - repo: https://github.com/adrienverge/yamllint.git
     rev: v1.30.0
     hooks:
