--- conflicted
+++ resolved
@@ -37,14 +37,6 @@
     hooks:
       - id: black
         exclude: ^docs/
-<<<<<<< HEAD
-=======
-  - repo: https://github.com/pycqa/flake8
-    rev: 7.1.1
-    hooks:
-      - id: flake8
-        args: [ '--config=setup.cfg' ]
->>>>>>> 000c4dbe
   - repo: https://github.com/PyCQA/isort
     rev: 5.13.2
     hooks:
