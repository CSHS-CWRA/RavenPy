--- conflicted
+++ resolved
@@ -51,11 +51,7 @@
     hooks:
       - id: isort
   - repo: https://github.com/astral-sh/ruff-pre-commit
-<<<<<<< HEAD
-    rev: v0.11.13
-=======
     rev: v0.12.2
->>>>>>> 1a119bf1
     hooks:
       - id: ruff-check
         args: [ '--fix' ]
@@ -91,11 +87,7 @@
         files: ".ipynb"
         args: [ '--extra-keys=metadata.kernelspec' ]
   - repo: https://github.com/keewis/blackdoc
-<<<<<<< HEAD
-    rev: v0.3.10
-=======
     rev: v0.4.1
->>>>>>> 1a119bf1
     hooks:
       - id: blackdoc
         additional_dependencies: [ 'black==25.1.0' ]
