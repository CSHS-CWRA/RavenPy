[tox]
<<<<<<< HEAD
envlist = py{37,38,39}-{gdal}-{slow}, black, docs
=======
envlist = py{37,38,39}, black, docs, py38-{macOS,Windows}
>>>>>>> 8c5f9ba7
requires = pip >= 20.0
opts = --verbose

[travis]
python =
    3.7: black
    3.7: docs

[testenv:black]
skip_install = True
deps =
    flake8
    black
commands = make lint
allowlist_externals = make

[testenv:docs]
extras = docs
commands = make --directory=docs clean html
allowlist_externals = make

[testenv]
setenv =
    PYTEST_ADDOPTS = "--color=yes"
    PYTHONPATH = {toxinidir}
passenv =
    GDAL_VERSION
extras = dev
download = true
install_command =
    python -m pip install --no-user {opts} {packages}
deps =
; If you want to make tox run the tests with the same versions, create a
; requirements.txt with the pinned versions and uncomment the following line:
;     -r{toxinidir}/requirements.txt
commands =
    # Deal with some GDAL silliness and install geopandas if needed
    gdal: python -m pip install --upgrade --force-reinstall --no-deps --no-cache-dir GDAL=={env:GDAL_VERSION} --global-option=build_ext --global-option="-I/usr/include/gdal"
    gdal: python -m pip install geopandas
    # Install the Raven and Ostrich binaries
    python -m pip install --no-user --verbose . --install-option="--with-binaries"
    # Clone the testing support data
    git clone https://github.com/Ouranosinc/raven-testdata {envtmpdir}/raven-testdata
    !slow: env RAVENPY_TESTDATA_PATH={envtmpdir}/raven-testdata pytest --cov tests -m "not slow"
    slow: env RAVENPY_TESTDATA_PATH={envtmpdir}/raven-testdata pytest --cov tests
    - coveralls
allowlist_externals =
    make
    git
    env
    echo<|MERGE_RESOLUTION|>--- conflicted
+++ resolved
@@ -1,9 +1,5 @@
 [tox]
-<<<<<<< HEAD
-envlist = py{37,38,39}-{gdal}-{slow}, black, docs
-=======
 envlist = py{37,38,39}, black, docs, py38-{macOS,Windows}
->>>>>>> 8c5f9ba7
 requires = pip >= 20.0
 opts = --verbose
 
