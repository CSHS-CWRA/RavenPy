--- conflicted
+++ resolved
@@ -1,21 +1,13 @@
 [tox]
 min_version = 4.0
-<<<<<<< HEAD
 envlist =
     black
     py{38,39,310}-numpy
     docs
 requires =
-    pip >= 20.0
+    pip >= 21.0
 opts =
     -vv
-=======
-envlist = black, py{38,39,310}-numpy, docs
-requires =
-    pip >= 21.0
-    setuptools >=63.0,<65.6
-opts = --verbose
->>>>>>> 5c6bf66b
 
 [testenv:black]
 skip_install = True
@@ -34,11 +26,7 @@
 
 [testenv]
 setenv =
-<<<<<<< HEAD
-    PYTEST_ADDOPTS = "--numprocesses=logical"
-=======
     PYTEST_ADDOPTS = --numprocesses=logical --durations=10
->>>>>>> 5c6bf66b
 passenv =
     CI
     COVERALLS_*
@@ -46,16 +34,10 @@
     GDAL_*
     GITHUB_*
     LD_PRELOAD
-<<<<<<< HEAD
-    ; temporarily needed for development
     RAVENPY_*
 extras =
     dev
     gis
-=======
-    RAVENPY_*
-extras = dev
->>>>>>> 5c6bf66b
 download = true
 install_command =
     python -m pip install --no-user {opts} {packages}
