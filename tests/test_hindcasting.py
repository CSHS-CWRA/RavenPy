import datetime as dt

import xarray as xr

from ravenpy import Emulator, EnsembleReader
from ravenpy.config import commands as rc
from ravenpy.config.emulators import GR4JCN
from ravenpy.utilities.forecasting import (
    hindcast_climatology_esp,
    to_climpred_hindcast_ensemble,
    warm_up,
)

"""
Test to perform a hindcast using Caspar data on THREDDS.
Currently only runs GEPS, eventually will run GEPS, GDPS, REPS and RDPS.
To do so will need to add the actual data from Caspar, currently being downloaded
but this is a good proof of concept.
"""


class TestHindcasting:
    def test_hindcasting_GEPS(self, get_local_testdata, salmon_hru, tmp_path):
        ts20 = get_local_testdata("caspar_eccc_hindcasts/geps_watershed.nc")

<<<<<<< HEAD
=======
        # data_type = [
        #     "RAINFALL",
        #     "TEMP_MIN",
        #     "TEMP_MAX",
        #     "SNOWFALL",
        # ]
        # alt_names = {
        #     "RAINFALL": "rain",
        #     "TEMP_MIN": "tmin",
        #     "TEMP_MAX": "tmax",
        #     "PET": "pet",
        #     "HYDROGRAPH": "qobs",
        #     "SNOWFALL": "snow",
        # }
>>>>>>> 066e8403
        hru = salmon_hru["land"]
        data_kwds = {
            "ALL": {"Latitude": hru["latitude"], "Longitude": hru["longitude"]},
            "PRECIP": {
                "Deaccumulate": True,
                "TimeShift": -0.25,
                "LinearTransform": {"scale": 1000},
            },
        }

        pre_conf = GR4JCN(
            StartDate=dt.datetime(2018, 6, 10),
            EndDate=dt.datetime(2018, 6, 14),
            HRUs=[
                hru,
            ],
            params=(0.529, -3.396, 407.29, 1.072, 16.9, 0.947),
            GlobalParameter={"AVG_ANNUAL_RUNOFF": 208.480},
            Gauge=[
                rc.Gauge.from_nc(
                    ts20, data_type=["PRECIP", "TEMP_AVE"], data_kwds=data_kwds
                ),
            ],
        )

        init_conf = warm_up(pre_conf, duration=8, workdir=tmp_path / "wup")

        # Create gauges for each member and run the model
        nm = 3
        ens = []
        for i in range(nm):
            g = rc.Gauge.from_nc(
                ts20,
                station_idx=i + 1,
                data_type=["PRECIP", "TEMP_AVE"],
                data_kwds=data_kwds,
            )
            assert g.data[0].read_from_netcdf.station_idx == i + 1
            for d in g.data:
                if d.data_type == "PRECIP":
                    assert d.read_from_netcdf.linear_transform.scale == 1000

            mem_conf = init_conf.copy(
                update=dict(
                    gauge=[g],
                ),
            )

            # This segfaults
            e = Emulator(
                config=mem_conf,
                workdir=tmp_path / f"m{i:02}",
            )
            ens.append(e.run())

        out = EnsembleReader(runs=ens)

        # The model now has the forecast data generated and it has 5 days of forecasts.
        assert len(out.hydrograph.member) == 3
        assert len(out.hydrograph.time) == 5

    def test_climpred_hindcast_verif(self, get_local_testdata, salmon_hru, tmp_path):
        ts = get_local_testdata(
            "raven-gr4j-cemaneige/Salmon-River-Near-Prince-George_meteo_daily.nc"
        )

        # This is the forecast start date, on which the forecasts will be launched.
        start_date = dt.datetime(1980, 6, 1)

        # Provide the length of the forecast, in days:
        forecast_duration = 100

        # Define HRU to build the hydrological model
        hru = salmon_hru["land"]

        # Set alternative names for netCDF variables
        alt_names = {
            "TEMP_MIN": "tmin",
            "TEMP_MAX": "tmax",
            "RAINFALL": "rain",
            "SNOWFALL": "snow",
        }

        # Data types to extract from netCDF
        data_type = ["TEMP_MAX", "TEMP_MIN", "RAINFALL", "SNOWFALL"]
        data_kwds = {
            "ALL": {
                "elevation": hru[
                    "elevation"
                ],  # No need for lat/lon as they are included in the netcdf file already
            }
        }

        # Model configuration
        model_config = GR4JCN(
            params=[0.529, -3.396, 407.29, 1.072, 16.9, 0.947],
            Gauge=[
                rc.Gauge.from_nc(
                    ts, data_type=data_type, alt_names=alt_names, data_kwds=data_kwds
                )
            ],
            HRUs=[hru],
            StartDate=start_date,
            Duration=forecast_duration,
            GlobalParameter={"AVG_ANNUAL_RUNOFF": 208.480},
        )

        hindcasts = hindcast_climatology_esp(
            config=model_config,  # Note that the forecast duration is already set-up in the model_config above.
            warm_up_duration=365,  # number of days for the warm-up
            years=[1985, 1986, 1987, 1988, 1989, 1990],
            hindcast_years=[2001, 2002, 2003, 2004, 2005, 2006, 2007],
        )

        q_obs = xr.open_dataset(ts)

        # However, our simulated streamflow is named "q_sim" and climpred requires the observation to be named the same thing
        # so let's rename it. While we're at it, we need to make sure that the identifier is the same. In our observation
        # dataset, it is called "nstations" but in our simulated streamflow it's called "nbasins". Here we standardize.
        q_obs = q_obs.rename({"qobs": "q_sim", "nstations": "nbasins"})

        # Make the hindcasting object we can use to compute statistics and metrics
        hindcast_object = to_climpred_hindcast_ensemble(hindcasts, q_obs)

        # This function is used to convert to binary to see if yes/no forecast is larger than observations
        def pos(x):
            return x > 0  # Check for binary outcome

        # Rank histogram verification metric
        rank_histo_verif = hindcast_object.verify(
            metric="rank_histogram",
            comparison="m2o",
            dim=["member", "init"],
            alignment="same_inits",
        )
        assert "q_sim" in rank_histo_verif
        assert rank_histo_verif.q_sim.shape[0] - 1 == forecast_duration

        # CRPS verification metric
        crps_verif = hindcast_object.verify(
            metric="crps",
            comparison="m2o",
            dim=["member", "init"],
            alignment="same_inits",
        )
        assert "q_sim" in crps_verif
        assert crps_verif.q_sim.shape[0] - 1 == forecast_duration

        # TODO: Fix this part
        """
        reliability_verif = hindcast_object.verify(
            metric="reliability",
            comparison="m2o",
            dim=["member", "init"],
            alignment="same_inits",
            logical=pos,
        )

        assert "flow" in reliability_verif
        assert reliability_verif.flow.shape[0] == forecast_duration
        """<|MERGE_RESOLUTION|>--- conflicted
+++ resolved
@@ -23,23 +23,6 @@
     def test_hindcasting_GEPS(self, get_local_testdata, salmon_hru, tmp_path):
         ts20 = get_local_testdata("caspar_eccc_hindcasts/geps_watershed.nc")
 
-<<<<<<< HEAD
-=======
-        # data_type = [
-        #     "RAINFALL",
-        #     "TEMP_MIN",
-        #     "TEMP_MAX",
-        #     "SNOWFALL",
-        # ]
-        # alt_names = {
-        #     "RAINFALL": "rain",
-        #     "TEMP_MIN": "tmin",
-        #     "TEMP_MAX": "tmax",
-        #     "PET": "pet",
-        #     "HYDROGRAPH": "qobs",
-        #     "SNOWFALL": "snow",
-        # }
->>>>>>> 066e8403
         hru = salmon_hru["land"]
         data_kwds = {
             "ALL": {"Latitude": hru["latitude"], "Longitude": hru["longitude"]},
