--- conflicted
+++ resolved
@@ -2,47 +2,32 @@
 from textwrap import dedent
 
 import pytest
-<<<<<<< HEAD
 from pymbolic import var
 
-=======
-
 from ravenpy.config import options
->>>>>>> f3ab0fac
 from ravenpy.config.commands import (
     LU,
     PL,
     SOIL,
-<<<<<<< HEAD
-    VEG,
-=======
     AdiabaticLapseRate,
     EvaluationMetrics,
->>>>>>> f3ab0fac
     HRUState,
     HRUStateVariableTableCommand,
     LandUseClassesCommand,
     LandUseParameterListCommand,
     LinearTransform,
-<<<<<<< HEAD
-    SoilClassesCommand,
-    SoilParameterListCommand,
-    SoilProfilesCommand,
-    TiedParams,
-=======
     PotentialMeltMethod,
     RunName,
     SoilClassesCommand,
     SoilParameterListCommand,
     SoilProfilesCommand,
     SuppressOutput,
->>>>>>> f3ab0fac
+    TiedParams,
     VegetationClassesCommand,
     VegetationParameterListCommand,
 )
 
 
-<<<<<<< HEAD
 def test_linear_transform():
     assert LinearTransform(1, 0).to_rv() == ""
     scale = var("scale")
@@ -192,7 +177,8 @@
         EndTiedParams
         """
     )
-=======
+
+
 def test_adiabatic_lapse_rate_coefficient():
     alr = AdiabaticLapseRate(0.2)
     assert alr.to_rv() == ":AdiabaticLapseRate   0.2\n"
@@ -211,7 +197,6 @@
 def test_suppress_output():
     assert SuppressOutput(True).to_rv() == ":SuppressOutput\n"
     assert SuppressOutput(False).to_rv() == ""
->>>>>>> f3ab0fac
 
 
 def test_hru_state():
@@ -222,128 +207,6 @@
 def test_evaluation_metrics():
     em = EvaluationMetrics(["RMSE", "NASH_SUTCLIFFE"])
     assert em.to_rv() == ":EvaluationMetrics    RMSE, NASH_SUTCLIFFE\n"
-
-
-def test_linear_transform():
-    assert LinearTransform(1, 0).to_rv() == ""
-
-
-def test_soil_classes():
-    c = SoilClassesCommand(
-        soil_classes=[
-            SoilClassesCommand.Record(n) for n in ["TOPSOIL", "FAST_RES", "SLOW_RES"]
-        ]
-    )
-    assert dedent(c.to_rv()) == dedent(
-        """
-    :SoilClasses
-        TOPSOIL
-        FAST_RES
-        SLOW_RES
-    :EndSoilClasses
-    """
-    )
-
-
-def test_vegetation_classes():
-    c = VegetationClassesCommand(
-        vegetation_classes=[VegetationClassesCommand.Record("VEG_ALL", 25, 6.0, 5.3)]
-    )
-    assert dedent(c.to_rv()) == dedent(
-        """
-    :VegetationClasses
-        :Attributes     ,        MAX_HT,       MAX_LAI, MAX_LEAF_COND
-        :Units          ,             m,          none,      mm_per_s
-        VEG_ALL         ,          25.0,           6.0,           5.3
-    :EndVegetationClasses
-    """
-    )
-
-
-def test_land_use_classe():
-    c = LandUseClassesCommand(land_use_classes=[LU("LU_ALL", 0, 1)])
-    assert dedent(c.to_rv()) == dedent(
-        """
-    :LandUseClasses
-        :Attributes     ,IMPERMEABLE_FRAC, FOREST_COVERAGE
-        :Units          ,           fract,           fract
-        LU_ALL          ,             0.0,             1.0
-    :EndLandUseClasses
-    """
-    )
-
-
-def test_soil_profiles(x=42):
-    c = SoilProfilesCommand(
-        soil_profiles=[
-            SOIL("DEFAULT_P", ["TOPSOIL", "FAST_RES", "SLOW_RES"], [x, 100.0, 100.0])
-        ]
-    )
-
-    pat = r"DEFAULT_P\s*,\s*3,\s*TOPSOIL,\s*(.+),\s*FAST_RES,\s*100.0,\s*SLOW_RES,\s*100.0"
-
-    m = re.findall(pat, c.to_rv())[0]
-    assert m == "42.0"
-
-
-def test_soil_parameter_list():
-    c = SoilParameterListCommand(
-        names=["POROSITY", "FIELD_CAPACITY"],
-        records=[
-            PL(name="[DEFAULT]", vals=[1, 0]),
-            PL(name="FAST_RES", vals=[None, None]),
-        ],
-    )
-
-    assert dedent(c.to_rv()) == dedent(
-        """
-    :SoilParameterList
-        :Parameters     ,          POROSITY,    FIELD_CAPACITY
-        :Units          ,              none,              none
-        [DEFAULT]       ,               1.0,               0.0
-        FAST_RES        ,          _DEFAULT,          _DEFAULT
-    :EndSoilParameterList
-    """
-    )
-
-
-def test_vegetation_parameter_list():
-    c = VegetationParameterListCommand(
-        names=["MAX_CAPACITY", "MAX_SNOW_CAPACITY", "RAIN_ICEPT_PCT", "SNOW_ICEPT_PCT"],
-        records=[PL(name="VEG_ALL", vals=[10000, 10000, 0.88, 0.88])],
-    )
-
-    assert dedent(c.to_rv()) == dedent(
-        """
-    :VegetationParameterList
-        :Parameters     ,      MAX_CAPACITY, MAX_SNOW_CAPACITY,    RAIN_ICEPT_PCT,    SNOW_ICEPT_PCT
-        :Units          ,              none,              none,              none,              none
-        VEG_ALL         ,           10000.0,           10000.0,              0.88,              0.88
-    :EndVegetationParameterList
-    """
-    )
-
-
-def test_land_use_parameter_list():
-    c = LandUseParameterListCommand(
-        names=["MELT_FACTOR", "MIN_MELT_FACTOR"],
-        records=[PL(name="[DEFAULT]", vals=[1, 2.2])],
-    )
-    assert dedent(c.to_rv()) == dedent(
-        """
-    :LandUseParameterList
-        :Parameters     ,       MELT_FACTOR,   MIN_MELT_FACTOR
-        :Units          ,              none,              none
-        [DEFAULT]       ,               1.0,               2.2
-    :EndLandUseParameterList
-    """
-    )
-
-    with pytest.raises(ValueError):
-        LandUseParameterListCommand(
-            names=["MELT_FACTOR", "MIN_MELT_FACTOR"],
-            records=[PL(name="[DEFAULT]", vals=[None, 2.2])],
-        )
 
 
 class TestHRUStateVariableTableCommand:
