--- conflicted
+++ resolved
@@ -185,13 +185,13 @@
 
 
 def test_process_group():
-    from ravenpy.config.processes import Precipitation, SnowTempEvolve
+    from ravenpy.config.processes import Precipitation, ProcessGroup, SnowTempEvolve
 
     hp = [
         Precipitation(algo="PRECIP_RAVEN", source="ATMOS_PRECIP", to="MULTIPLE"),
         SnowTempEvolve(algo="SNOTEMP_NEWTONS", source="SNOW_TEMP"),
     ]
-    c = rc.ProcessGroup(p=hp, params=(0, 1))
+    c = ProcessGroup(p=hp, params=(0, 1))
     out = dedent(c.to_rv().strip())
 
     assert (
@@ -341,23 +341,13 @@
 def test_gridded_forcing(get_local_testdata):
     """TODO: Make sure dimensions are in the order x, y, t."""
     fn = get_local_testdata("raven-routing-sample/VIC_temperatures.nc")
-<<<<<<< HEAD
+
     rc.GriddedForcing.from_nc(fn, data_type="TEMP_AVE", alt_names=("Avg_temp",))
     # assert gf.dim_names_nc == ("lon", "lat", "time")
 
     fn = get_local_testdata("raven-routing-sample/VIC_streaminputs.nc")
     rc.GriddedForcing.from_nc(fn, data_type="PRECIP", alt_names=("Streaminputs",))
     # assert gf.dim_names_nc == ("lon_dim", "lat_dim", "time")
-=======
-    gf = rc.GriddedForcing.from_nc(fn, data_type="TEMP_AVE", alt_names=("Avg_temp",))
-    # TODO: Is the order of dimensions important?
-    assert gf.dim_names_nc == ("lon", "lat", "time")
-
-    fn = get_local_testdata("raven-routing-sample/VIC_streaminputs.nc")
-    gf = rc.GriddedForcing.from_nc(fn, data_type="PRECIP", alt_names=("Streaminputs",))
-    # TODO: Is the order of dimensions important?
-    assert gf.dim_names_nc == ("lon_dim", "lat_dim", "time")
->>>>>>> 066e8403
 
 
 def test_gauge(get_local_testdata):
