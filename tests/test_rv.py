import datetime as dt
import re
from collections import namedtuple
from io import StringIO
from pathlib import Path

import geopandas
import pytest

import ravenpy
from ravenpy.models.commands import GriddedForcingCommand
from ravenpy.models.importers import (
    RoutingProductGridWeightImporter,
    RoutingProductShapefileImporter,
)
from ravenpy.models.rv import (
    RV,
    RVC,
    RVH,
    RVI,
    RVP,
    RVT,
    MonthlyAverage,
    Ost,
    RavenNcData,
    RVFile,
    isinstance_namedtuple,
)
from ravenpy.utilities.testdata import get_local_testdata


class TestRVFile:
    def test_simple_rv(self):
        fn = get_local_testdata("raven-hmets/*.rvp")
        rvf = RVFile(fn)

        assert rvf.ext == "rvp"
        assert rvf.stem == "raven-hmets-salmon"
        assert not rvf.is_tpl

    def test_simple_tpl(self):
        fn = get_local_testdata("ostrich-gr4j-cemaneige/*.rvp.tpl")
        rvf = RVFile(fn)

        assert rvf.ext == "rvp"
        assert rvf.stem == "raven-gr4j-salmon"
        assert rvf.is_tpl

    def test_ostIn(self):
        fn = get_local_testdata("ostrich-gr4j-cemaneige/ostIn.txt")
        rvf = RVFile(fn)

        assert rvf.ext == "txt"
        assert rvf.stem == "ostIn"
        assert rvf.is_tpl

    def test_tags(self):
        rvp = list(
            (Path(ravenpy.__file__).parent / "models" / "raven-gr4j-cemaneige").glob(
                "*.rvp"
            )
        )[0]
        rvf = RVFile(rvp)

        assert isinstance(rvf.tags, list)
        assert "params.GR4J_X3" in rvf.tags

    def test_fail(self):
        fn = Path(ravenpy.__file__).parent
        with pytest.raises(ValueError):
            RVFile(fn)


class TestRV:
    def test_end_date(self):
        rvi = RVI(
            run_name="test",
            start_date=dt.datetime(2000, 1, 1),
            end_date=dt.datetime(2000, 1, 11),
        )

        assert 10 == rvi.duration

        rvi.duration = 11
        assert dt.datetime(2000, 1, 12) == rvi.end_date

    def test_params(self):
        class RVP(RV):
            params = namedtuple("p", "x, y")

        rvp = RVP()
        rvp.params = RVP.params(1, 2)
        assert rvp.params.x == 1

    def test_dict_interface(self):
        rv = RV(run_name="test")

        assert rv["run_name"] == rv.run_name

        with pytest.raises(AttributeError):
            rv["r"] = 6

    def test_evaluation_metrics(self):
        rvi = RVI()
        rvi.evaluation_metrics = "LOG_NASH"

        with pytest.raises(ValueError):
            rvi.evaluation_metrics = "JIM"

    def test_update(self):
        rv = RV(a=None, b=None)
        rv.update({"a": 1, "b": 2})
        assert rv.a == 1

        rv.c = 1
        assert rv["c"] == 1

    def test_namedtuple(self):
        class Mod(RV):
            params = namedtuple("params", "x1, x2, x3")

        m = Mod(params=Mod.params(1, 2, 3))
        assert m.params.x1 == 1


def compare(a, b):
    """
    Compare two base strings, disregarding whitespace
    """
    import re

    return re.sub(r"\s*", "", a) == re.sub(r"\s*", "", b)


class TestRavenNcData:
    def test_simple(self):
        v = RavenNcData(
            var="tasmin",
            path="/path/tasmin.nc",
            var_name="tn",
            unit="degC",
            dimensions=["time"],
        )
        tmp = str(v)

        assert compare(
            tmp,
            """:Data TEMP_MIN degC
                                  :ReadFromNetCDF
                                     :FileNameNC      /path/tasmin.nc
                                     :VarNameNC       tn
                                     :DimNamesNC      time
                                     :StationIdx      1
                                  :EndReadFromNetCDF
                               :EndData""",
        )

    def test_linear_transform(self):
        v = RavenNcData(
            var="tasmin",
            path="/path/tasmin.nc",
            var_name="tn",
            unit="degC",
            dimensions=["time"],
            linear_transform=(24000.0, 0.0),
        )

        assert ":LinearTransform 24000.000000000000000 0.000000000000000" in str(v)

    def test_deaccumulate(self):
        v = RavenNcData(
            var="tasmin",
            path="/path/tasmin.nc",
            var_name="tn",
            unit="degC",
            dimensions=["time"],
            deaccumulate=True,
        )

        assert ":Deaccumulate" in str(v)


class TestMonthlyAve:
    def test_simple(self):
        ave = str(MonthlyAverage("Evaporation", range(12)))
        assert ave.startswith(":MonthlyAveEvaporation, 0, 1, 2")


class TestOst:
    def test_random(self):
        o = Ost()
        assert o.random_seed == ""

        o.random_seed = 0
        assert o.random_seed == "RandomSeed 0"


class TestRVI:
    def test_supress_output(self):
        rvi = RVI(suppress_output=True)
        assert rvi.suppress_output == ":SuppressOutput\n:DontWriteWatershedStorage"

        rvi = RVI(suppress_output=False)
        assert rvi.suppress_output == ""


class TestRVC:
    @classmethod
    def setup_class(self):
        rvc = open(get_local_testdata("gr4j_cemaneige/solution.rvc")).read()
        self.r = RVC()
        self.r.parse(rvc)

    def test_parse(self):
        assert self.r.hru_state.atmosphere == 821.98274
        assert self.r.basin_state.qout == [
            13.21660,
        ]
        assert self.r.basin_state.qoutlast == 13.29232

    def test_write(self):
        assert "1,0.0,821.98274" in self.r.hru_states_cmd.to_rv()
        assert ":BasinIndex 1,watershed" in self.r.basin_states_cmd.to_rv()

    def test_format(self):
        rvc_template = Path(ravenpy.models.__file__).parent / "global" / "global.rvc"
        params = dict(self.r.items())
        rvc_template.read_text().format(**params)


class TestRVH:
    @classmethod
    def setup_class(self):
        shp = get_local_testdata("raven-routing-sample/finalcat_hru_info.zip")
        importer = RoutingProductShapefileImporter(shp)
        config = importer.extract()
        config.pop("channel_profiles")
        self.rvh = RVH(**config)

    def test_import_process(self):
        assert len(self.rvh.subbasins) == 46
        assert len(self.rvh.land_subbasins) == 41
        assert len(self.rvh.lake_subbasins) == 5
        assert len(self.rvh.reservoirs) == 5
        assert len(self.rvh.hrus) == 51

    def test_format(self):
        res = self.rvh.to_rv()

        sbs = (
            re.search(":SubBasins(.+):EndSubBasins", res, re.MULTILINE | re.DOTALL)
            .group(1)
            .split("\n")
        )
        sbs = list(filter(None, sbs))  # remove whitespaces
        assert len(sbs) == len(self.rvh.subbasins) + 2

        assert res.count("ZERO-") == len(self.rvh.reservoirs)

        hrus = (
            re.search(":HRUs(.+):EndHRUs", res, re.MULTILINE | re.DOTALL)
            .group(1)
            .split("\n")
        )
        hrus = list(filter(None, hrus))  # remove whitespaces
        assert len(hrus) == len(self.rvh.hrus) + 2

        assert res.count(":Reservoir") == len(self.rvh.reservoirs)


class TestRVP:
    @classmethod
    def setup_class(self):
        shp = get_local_testdata("raven-routing-sample/finalcat_hru_info.zip")
        importer = RoutingProductShapefileImporter(shp)
        config = importer.extract()
        self.rvp = RVP(channel_profiles=config["channel_profiles"])

    def test_import_process(self):
        assert len(self.rvp.channel_profiles) == 46

    def test_format(self):
        res = self.rvp.channel_profile_list.to_rv()

        assert res.count(":ChannelProfile") == 46
        assert res.count(":EndChannelProfile") == 46


class TestRVT:
    @classmethod
    def setup_class(self):
        input_file = get_local_testdata("raven-routing-sample/VIC_streaminputs.nc")
        routing_file = get_local_testdata("raven-routing-sample/finalcat_hru_info.zip")
        importer = RoutingProductGridWeightImporter(input_file, routing_file)
        gws = importer.extract()
        self.gfc = GriddedForcingCommand(grid_weights=gws)

    def test_import_process(self):
        res = self.gfc.to_rv()

        assert ":NumberHRUs 51" in res
        assert ":NumberGridCells 100" in res
<<<<<<< HEAD
        #assert len(res.split("\n")) == 225  # empty lines ?
=======
        assert len(res.split("\n")) == 227
>>>>>>> c8863974


def test_isinstance_namedtuple():
    X = namedtuple("params", "x1, x2, x3")
    x = X(1, 2, 3)
    assert isinstance_namedtuple(x)
    assert not isinstance_namedtuple([1, 2, 3])<|MERGE_RESOLUTION|>--- conflicted
+++ resolved
@@ -233,9 +233,8 @@
     def setup_class(self):
         shp = get_local_testdata("raven-routing-sample/finalcat_hru_info.zip")
         importer = RoutingProductShapefileImporter(shp)
-        config = importer.extract()
-        config.pop("channel_profiles")
-        self.rvh = RVH(**config)
+        sbs, land_group, lake_group, reservoirs, _, hrus = importer.extract()
+        self.rvh = RVH(sbs, land_group, lake_group, reservoirs, hrus)
 
     def test_import_process(self):
         assert len(self.rvh.subbasins) == 46
@@ -273,8 +272,8 @@
     def setup_class(self):
         shp = get_local_testdata("raven-routing-sample/finalcat_hru_info.zip")
         importer = RoutingProductShapefileImporter(shp)
-        config = importer.extract()
-        self.rvp = RVP(channel_profiles=config["channel_profiles"])
+        _, _, _, _, cps, _ = importer.extract()
+        self.rvp = RVP(cps)
 
     def test_import_process(self):
         assert len(self.rvp.channel_profiles) == 46
@@ -300,11 +299,7 @@
 
         assert ":NumberHRUs 51" in res
         assert ":NumberGridCells 100" in res
-<<<<<<< HEAD
-        #assert len(res.split("\n")) == 225  # empty lines ?
-=======
-        assert len(res.split("\n")) == 227
->>>>>>> c8863974
+        assert len(res.split("\n")) == 225
 
 
 def test_isinstance_namedtuple():
