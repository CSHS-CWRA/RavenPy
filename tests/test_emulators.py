--- conflicted
+++ resolved
@@ -95,15 +95,10 @@
 
 
 class TestGR4JCN:
-<<<<<<< HEAD
-    def test_error(self, threadsafe_data_dir):
-        ts = get_file(salmon_river, cache_dir=threadsafe_data_dir)
-
-        model = GR4JCN()
-=======
-    def test_error(self):
-        model = GR4JCN(workdir="/tmp/tst")
->>>>>>> 04b1fdda
+    def test_error(self, threadsafe_data_dir, tmp_path):
+        ts = get_file(salmon_river, cache_dir=threadsafe_data_dir)
+        
+        model = GR4JCN(workdir=tmp_path)
 
         model.config.rvp.params = model.Params(
             0.529, -3.396, 407.29, 1.072, 16.9, 0.947
