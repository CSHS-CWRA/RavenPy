--- conflicted
+++ resolved
@@ -389,9 +389,8 @@
         d = model.diagnostics
         np.testing.assert_almost_equal(d["DIAG_NASH_SUTCLIFFE"], -0.0141168, 4)
 
-<<<<<<< HEAD
         assert len(list(model.output_path.glob("*ForcingFunctions.nc"))) == 1
-=======
+
     def test_redirect_to_file(self, tmpdir, input2d):
         model = GR4JCN()
         model.config.rvi.start_date = dt.datetime(2000, 1, 1)
@@ -424,7 +423,6 @@
 
         # Should be 13.25446 to be identical to 1D case
         np.testing.assert_almost_equal(model.q_sim.isel(time=-1).data, 12.51634, 5)
->>>>>>> c803d81f
 
     def test_config_update(self):
         model = GR4JCN()
