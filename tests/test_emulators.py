import datetime as dt
import os
import zipfile
from dataclasses import astuple, replace
from pathlib import Path

import numpy as np
import pytest
import xarray as xr

from ravenpy.config.commands import (  # GriddedForcingCommand,; LandUseClassesCommand,; ObservationDataCommand,; SoilClassesCommand,; SoilProfilesCommand,; VegetationClassesCommand,
    ChannelProfileCommand,
    CustomOutput,
    EvaluationPeriod,
    GridWeightsCommand,
    HRUStateVariableTableCommand,
    RedirectToFileCommand,
    SBGroupPropertyMultiplierCommand,
    Sub,
)
from ravenpy.config.rvs import RVI
from ravenpy.models import (
    GR4JCN,
    GR4JCN_OST,
    HBVEC,
    HBVEC_OST,
    HMETS,
    HMETS_OST,
    MOHYSE,
    MOHYSE_OST,
    Raven,
    RavenError,
    get_average_annual_runoff,
)
from ravenpy.utilities.testdata import get_local_testdata

from .common import _convert_2d, _convert_3d

TS = get_local_testdata(
    "raven-gr4j-cemaneige/Salmon-River-Near-Prince-George_meteo_daily.nc"
)

# Link to THREDDS Data Server netCDF testdata
TDS = "https://pavics.ouranos.ca/twitcher/ows/proxy/thredds/dodsC/birdhouse/testdata/raven"


@pytest.fixture
def input2d(tmpdir):
    """Convert 1D input to 2D output by copying all the time series along a new region dimension."""
    ds = _convert_2d(TS)
    fn_out = os.path.join(tmpdir, "input2d.nc")
    ds.to_netcdf(fn_out)
    return Path(fn_out)


@pytest.fixture
def input3d(tmpdir):
    """Convert 1D input to 2D output by copying all the time series along a new region dimension."""
    ds = _convert_3d(TS)
    ds = ds.drop_vars("qobs")
    fn_out = os.path.join(tmpdir, "input3d.nc")
    ds.to_netcdf(fn_out)
    return Path(fn_out)


def test_race():
    model1 = GR4JCN()
    model1.config.rvi.suppress_output = True
    model2 = GR4JCN()
    ost = GR4JCN_OST()

    assert model1.config.rvi.suppress_output.startswith(":SuppressOutput")
    assert model2.config.rvi.suppress_output == ""
    assert ost.config.rvi.suppress_output.startswith(":SuppressOutput")


# Salmon catchment is now split into land- and lake-part.
# The areas do not sum up to overall area of 4250.6 [km2].
# This is the reason the "test_routing" will give different
# results compared to "test_simple". The "salmon_land_hru"
# however is kept at the overall area of 4250.6 [km2] such
# that other tests still obtain same results as before.
salmon_land_hru_1 = dict(
    area=4250.6, elevation=843.0, latitude=54.4848, longitude=-123.3659
)
salmon_lake_hru_1 = dict(area=100.0, elevation=839.0, latitude=54.0, longitude=-123.4)
salmon_land_hru_2 = dict(
    area=2000.0, elevation=835.0, latitude=54.123, longitude=-123.4234
)


class TestGR4JCN:
    def test_error(self):
        model = GR4JCN()

        model.config.rvp.params = model.Params(
            0.529, -3.396, 407.29, 1.072, 16.9, 0.947
        )

        with pytest.raises(RavenError) as exc:
            model(TS)

        assert "CHydroUnit constructor:: HRU 1 has a negative or zero area" in str(
            exc.value
        )

    def test_simple(self):
        model = GR4JCN()
        print(model.workdir)
        model.config.rvi.start_date = dt.datetime(2000, 1, 1)
        model.config.rvi.end_date = dt.datetime(2002, 1, 1)
        model.config.rvi.run_name = "test"
        model.config.rvi.custom_output = CustomOutput(
            "YEARLY", "AVERAGE", "PRECIP", "ENTIRE_WATERSHED"
        )

        model.config.rvh.hrus = (GR4JCN.LandHRU(**salmon_land_hru_1),)

        model.config.rvp.params = model.Params(
            0.529, -3.396, 407.29, 1.072, 16.9, 0.947
        )

        total_area_in_m2 = model.config.rvh.hrus[0].area * 1000 * 1000
        model.config.rvp.avg_annual_runoff = get_average_annual_runoff(
            TS, total_area_in_m2
        )

        np.testing.assert_almost_equal(
            model.config.rvp.avg_annual_runoff, 208.4805694844741
        )

        assert model.config.rvi.suppress_output == ""

        model(TS)

        # ------------
        # Check quality (diagnostic) of simulated streamflow values
        # ------------
        d = model.diagnostics
        np.testing.assert_almost_equal(d["DIAG_NASH_SUTCLIFFE"], -0.117301, 4)

        # ------------
        # Check simulated streamflow values q_sim
        # ------------
        hds = model.q_sim

        assert hds.attrs["long_name"] == "Simulated outflows"

        assert len(hds.nbasins) == 1  # number of "gauged" basins is 1

        # We only have one SB with gauged=True, so the output has a single column.
        # The number of time steps simulated between (2000, 1, 1) and
        # (2002, 1, 1) is 732.
        assert hds.shape == (732, 1)

        # Check simulated streamflow at first three timesteps and three simulated
        # timesteps in the middle of the simulation period.
        dates = (
            "2000-01-01",
            "2000-01-02",
            "2000-01-03",
            "2001-01-30",
            "2001-01-31",
            "2001-02-01",
        )

        target_q_sim = [0.0, 0.165788, 0.559366, 12.374606, 12.33398, 12.293458]

        for t in range(6):
            np.testing.assert_almost_equal(
                hds.sel(nbasins=0, time=dates[t]), target_q_sim[t], 4
            )

        # ------------
        # Check parser
        # ------------

        assert model.config.rvi.calendar == RVI.CalendarOptions.GREGORIAN.value

        # ------------
        # Check saved HRU states saved in RVC
        # ------------
        assert 1 in model.solution.hru_states

        # ------------
        # Check attributes
        # ------------
        assert model.hydrograph.attrs["model_id"] == "gr4jcn"

        assert (
            model.output_path / f"{model.config.rvi.run_name}-"
            f"{model.psim}_PRECIP_Yearly_Average_ByWatershed.nc"
        ).exists()

    def test_routing(self):
        """We need at least 2 subbasins to activate routing."""
        model = GR4JCN()

        ts_2d = get_local_testdata(
            "raven-gr4j-cemaneige/Salmon-River-Near-Prince-George_meteo_daily_2d.nc"
        )

        #########
        # R V I #
        #########

        model.config.rvi.start_date = dt.datetime(2000, 1, 1)
        model.config.rvi.end_date = dt.datetime(2002, 1, 1)
        model.config.rvi.run_name = "test_gr4jcn_routing"
        model.config.rvi.routing = "ROUTE_DIFFUSIVE_WAVE"
        model.config.rvi.write_forcing_functions = True

        #########
        # R V H #
        #########

        # Here we assume that we have two subbasins. The first one (subbasin_id=10)
        # has a lake (hru_id=2; area-100km2) and the rest is covered by land (hru_id=1;
        # area=4250.6km2). The second subbasin (subbasin_id=20) does not contain a
        # lake and is hence only land (hru_id=3; area=2000km2).
        #
        # Later the routing product will tell us which basin flows into which. Here
        # we assume that the first subbasin (subbasin_id=10) drains into the second
        # (subbasin_id=20). At the outlet of this second one we have an observation
        # station (see :ObservationData in RVT). We will compare these observations
        # with the simulated streamflow. That is the reason why "gauged=True" for
        # the second basin.

        # HRU IDs are 1 to 3
        model.config.rvh.hrus = (
            GR4JCN.LandHRU(hru_id=1, subbasin_id=10, **salmon_land_hru_1),
            GR4JCN.LakeHRU(hru_id=2, subbasin_id=10, **salmon_lake_hru_1),
            GR4JCN.LandHRU(hru_id=3, subbasin_id=20, **salmon_land_hru_2),
        )

        # Sub-basin IDs are 10 and 20 (not 1 and 2), to help disambiguate
        model.config.rvh.subbasins = (
            # gauged = False:
            # Usually this output would only be written for user's convenience.
            # There is usually no observation of streamflow available within
            # catchments; only at the outlet. That's most commonly the reason
            # why a catchment is defined as it is defined.
            Sub(
                name="upstream",
                subbasin_id=10,
                downstream_id=20,
                profile="chn_10",
                gauged=False,
            ),
            # gauged = True:
            # Since this is the outlet, this would usually be what we calibrate
            # against (i.e. we try to match this to Qobs).
            Sub(
                name="downstream",
                subbasin_id=20,
                downstream_id=-1,
                profile="chn_20",
                gauged=True,
            ),
        )

        model.config.rvh.land_subbasin_property_multiplier = (
            SBGroupPropertyMultiplierCommand("Land", "MANNINGS_N", 1.0)
        )
        model.config.rvh.lake_subbasin_property_multiplier = (
            SBGroupPropertyMultiplierCommand("Lakes", "RESERVOIR_CREST_WIDTH", 1.0)
        )

        #########
        # R V T #
        #########

        gws = GridWeightsCommand(
            number_hrus=3,
            number_grid_cells=1,
            # Here we have a special case: station is 0 for every row because the example NC
            # has only one region/station (which is column 0)
            data=((1, 0, 1.0), (2, 0, 1.0), (3, 0, 1.0)),
        )
        # These will be shared (inline) to all the StationForcing commands in the RVT
        model.config.rvt.grid_weights = gws

        #########
        # R V P #
        #########

        model.config.rvp.params = model.Params(
            0.529, -3.396, 407.29, 1.072, 16.9, 0.947
        )

        total_area_in_km2 = sum(hru.area for hru in model.config.rvh.hrus)
        total_area_in_m2 = total_area_in_km2 * 1000 * 1000
        model.config.rvp.avg_annual_runoff = get_average_annual_runoff(
            ts_2d, total_area_in_m2
        )

        np.testing.assert_almost_equal(
            model.config.rvp.avg_annual_runoff, 139.5407534171111
        )

        # These channel profiles describe the geometry of the actual river crossection.
        # The eight points (x) to describe the following geometry are given in each
        # profile:
        #
        # ----x                                     x---
        #      \           FLOODPLAIN             /
        #       x----x                     x----x
        #             \                  /
        #               \   RIVERBED   /
        #                 x----------x
        #
        model.config.rvp.channel_profiles = [
            ChannelProfileCommand(
                name="chn_10",
                bed_slope=7.62066e-05,
                survey_points=[
                    (0, 463.647),
                    (16.0, 459.647),
                    (90.9828, 459.647),
                    (92.9828, 458.647),
                    (126.4742, 458.647),
                    (128.4742, 459.647),
                    (203.457, 459.647),
                    (219.457, 463.647),
                ],
                roughness_zones=[
                    (0, 0.0909167),
                    (90.9828, 0.035),
                    (128.4742, 0.0909167),
                ],
            ),
            ChannelProfileCommand(
                name="chn_20",
                bed_slope=9.95895e-05,
                survey_points=[
                    (0, 450.657),
                    (16.0, 446.657),
                    (85.0166, 446.657),
                    (87.0166, 445.657),
                    (117.5249, 445.657),
                    (119.5249, 446.657),
                    (188.54149999999998, 446.657),
                    (204.54149999999998, 450.657),
                ],
                roughness_zones=[
                    (0, 0.0915769),
                    (85.0166, 0.035),
                    (119.5249, 0.0915769),
                ],
            ),
        ]

        #############
        # Run model #
        #############

        model(ts_2d)

        ###########
        # Verify  #
        ###########

        hds = model.q_sim

        assert len(hds.nbasins) == 1  # number of "gauged" basins is 1

        # We only have one SB with gauged=True, so the output has a single column.
        # The number of time steps simulated between (2000, 1, 1) and
        # (2002, 1, 1) is 732.
        assert hds.shape == (732, 1)

        # Check simulated streamflow at first three timesteps and three simulated
        # timesteps in the middle of the simulation period.
        dates = (
            "2000-01-01",
            "2000-01-02",
            "2000-01-03",
            "2001-01-30",
            "2001-01-31",
            "2001-02-01",
        )

        target_q_sim = [0.0, 0.304073, 0.980807, 17.54049, 17.409493, 17.437954]

        for t in range(6):
            np.testing.assert_almost_equal(
                hds.sel(nbasins=0, time=dates[t]), target_q_sim[t], 4
            )

        # For lumped GR4J model we have 1 subbasin and 1 HRU as well as no routing, no
        # channel profiles, and the area of the entire basin is 4250.6 [km2]. Comparison
        # of simulated and observed streamflow at outlet yielded:
        # np.testing.assert_almost_equal(d["DIAG_NASH_SUTCLIFFE"], -0.116971, 4)
        #
        # This is now a different value due to:
        # - basin we have here is larger (4250.6 [km2] + 100 [km2] + 2000.0 [km2])
        # - we do routing: so water from subbasin 1 needs some time to arrive at the
        #   outlet of subbasin 2
        d = model.diagnostics
        np.testing.assert_almost_equal(d["DIAG_NASH_SUTCLIFFE"], -0.0141168, 4)

<<<<<<< HEAD
=======
        assert len(list(model.output_path.glob("*ForcingFunctions.nc"))) == 1

>>>>>>> e331f910
    def test_redirect_to_file(self, tmpdir, input2d):
        model = GR4JCN()
        model.config.rvi.start_date = dt.datetime(2000, 1, 1)
        model.config.rvi.end_date = dt.datetime(2002, 1, 1)
        model.config.rvi.run_name = "test"

        model.config.rvh.hrus = (GR4JCN.LandHRU(**salmon_land_hru_1),)

        model.config.rvp.params = model.Params(
            0.529, -3.396, 407.29, 1.072, 16.9, 0.947
        )

        total_area_in_m2 = model.config.rvh.hrus[0].area * 1000 * 1000
        model.config.rvp.avg_annual_runoff = get_average_annual_runoff(
            TS, total_area_in_m2
        )

        np.testing.assert_almost_equal(
            model.config.rvp.avg_annual_runoff, 208.4805694844741
        )

        gw = GridWeightsCommand()
        gw_path = tmpdir / Path("grid_weights.rvt")
        gw_path.write_text(gw.to_rv() + "\n", "utf8")

        rtf = RedirectToFileCommand(gw_path)
        model.config.rvt.grid_weights = rtf

        model(input2d)

        # Should be 13.25446 to be identical to 1D case
        np.testing.assert_almost_equal(model.q_sim.isel(time=-1).data, 12.51634, 5)

    def test_config_update(self):
        model = GR4JCN()

        # This is a regular attribute member
        model.config.update("run_name", "test")
        assert model.config.rvi.run_name == "test"

        # This is a computed property
        model.config.update("evaporation", "PET_FROMMONTHLY")
        assert model.config.rvi.evaporation == "PET_FROMMONTHLY"

        # Existing property but wrong value (the enum cast should throw an error)
        with pytest.raises(ValueError):
            model.config.update("routing", "WRONG")

        # Non-existing attribute
        with pytest.raises(AttributeError):
            model.config.update("why", "not?")

        # Params

        model.config.update(
            "params", np.array([0.529, -3.396, 407.29, 1.072, 16.9, 0.947])
        )
        assert model.config.rvp.params.GR4J_X1 == 0.529

        model.config.update("params", [0.529, -3.396, 407.29, 1.072, 16.9, 0.947])
        assert model.config.rvp.params.GR4J_X1 == 0.529

        model.config.update("params", (0.529, -3.396, 407.29, 1.072, 16.9, 0.947))
        assert model.config.rvp.params.GR4J_X1 == 0.529

    def test_run(self):
        model = GR4JCN()

        model.config.rvh.hrus = (GR4JCN.LandHRU(**salmon_land_hru_1),)

        model(
            TS,
            area=4250.6,
            elevation=843.0,
            latitude=54.4848,
            longitude=-123.3659,
            start_date=dt.datetime(2000, 1, 1),
            end_date=dt.datetime(2002, 1, 1),
            params=(0.529, -3.396, 407.29, 1.072, 16.9, 0.947),
            suppress_output=False,
        )
        d = model.diagnostics

        np.testing.assert_almost_equal(d["DIAG_NASH_SUTCLIFFE"], -0.117301, 4)

    def test_evaluation(self):
        model = GR4JCN()

        model.config.rvh.hrus = (GR4JCN.LandHRU(**salmon_land_hru_1),)

        model(
            TS,
            area=4250.6,
            elevation=843.0,
            latitude=54.4848,
            longitude=-123.3659,
            start_date=dt.datetime(2000, 1, 1),
            end_date=dt.datetime(2002, 1, 1),
            params=(0.529, -3.396, 407.29, 1.072, 16.9, 0.947),
            suppress_output=False,
            evaluation_metrics=["RMSE", "KLING_GUPTA"],
            evaluation_periods=[
                EvaluationPeriod("period1", "2000-01-01", "2000-12-31"),
                EvaluationPeriod("period2", "2001-01-01", "2001-12-31"),
            ],
        )
        d = model.diagnostics
        assert "DIAG_RMSE" in d
        assert "DIAG_KLING_GUPTA" in d
        assert len(d["DIAG_RMSE"]) == 3  # ALL, period1, period2

    def test_run_new_hrus_param(self):
        model = GR4JCN()

        model(
            TS,
            start_date=dt.datetime(2000, 1, 1),
            end_date=dt.datetime(2002, 1, 1),
            params=(0.529, -3.396, 407.29, 1.072, 16.9, 0.947),
            suppress_output=False,
            hrus=(GR4JCN.LandHRU(**salmon_land_hru_1),),
        )
        d = model.diagnostics

        np.testing.assert_almost_equal(d["DIAG_NASH_SUTCLIFFE"], -0.117301, 4)

    # @pytest.mark.skip
    def test_overwrite(self):
        model = GR4JCN()

        model.config.rvh.hrus = (GR4JCN.LandHRU(**salmon_land_hru_1),)

        model(
            TS,
            start_date=dt.datetime(2000, 1, 1),
            end_date=dt.datetime(2002, 1, 1),
            params=(0.529, -3.396, 407.29, 1.072, 16.9, 0.947),
        )
        assert model.config.rvi.suppress_output == ""

        qsim1 = model.q_sim.copy(deep=True)
        m1 = qsim1.mean()

        # This is only needed temporarily while we fix this: https://github.com/CSHS-CWRA/RavenPy/issues/4
        # Please remove when fixed!
        model.hydrograph.close()  # Needed with xarray 0.16.1

        model(TS, params=(0.5289, -3.397, 407.3, 1.071, 16.89, 0.948), overwrite=True)

        qsim2 = model.q_sim.copy(deep=True)
        m2 = qsim2.mean()

        # This is only needed temporarily while we fix this: https://github.com/CSHS-CWRA/RavenPy/issues/4
        # Please remove when fixed!
        model.hydrograph.close()  # Needed with xarray 0.16.1

        assert m1 != m2

        np.testing.assert_almost_equal(m1, m2, 1)

        d = model.diagnostics

        np.testing.assert_almost_equal(d["DIAG_NASH_SUTCLIFFE"], -0.117315, 4)

        model.config.rvc.hru_states[1] = HRUStateVariableTableCommand.Record(
            index=1, data={"SOIL[0]": 0}
        )

        # Set initial conditions explicitly
        model(
            TS,
            end_date=dt.datetime(2001, 2, 1),
            # hru_state=HRUStateVariableTableCommand.Record(soil0=0),
            overwrite=True,
        )
        assert model.q_sim.isel(time=1).values[0] < qsim2.isel(time=1).values[0]

    def test_resume(self):
        model_ab = GR4JCN()
        model_ab.config.rvh.hrus = (GR4JCN.LandHRU(**salmon_land_hru_1),)
        kwargs = dict(
            params=(0.529, -3.396, 407.29, 1.072, 16.9, 0.947),
        )
        # Reference run
        model_ab(
            TS,
            run_name="run_ab",
            start_date=dt.datetime(2000, 1, 1),
            end_date=dt.datetime(2001, 1, 1),
            **kwargs,
        )

        model_a = GR4JCN()

        model_a.config.rvh.hrus = (GR4JCN.LandHRU(**salmon_land_hru_1),)
        model_a(
            TS,
            run_name="run_a",
            start_date=dt.datetime(2000, 1, 1),
            end_date=dt.datetime(2000, 7, 1),
            **kwargs,
        )

        # Path to solution file from run A
        rvc = model_a.outputs["solution"]

        # Resume with final state from live model
        model_a.resume()

        model_a(
            TS,
            run_name="run_2",
            start_date=dt.datetime(2000, 7, 1),
            end_date=dt.datetime(2001, 1, 1),
            **kwargs,
        )

        for key in ["Soil Water[0]", "Soil Water[1]"]:
            np.testing.assert_array_almost_equal(
                model_a.storage[key] - model_ab.storage[key], 0, 5
            )

        # Resume with final state from saved solution file
        model_b = GR4JCN()
        model_b.config.rvh.hrus = (GR4JCN.LandHRU(**salmon_land_hru_1),)
        model_b.resume(
            rvc
        )  # <--------- And this is how you feed it to a brand new model.
        model_b(
            TS,
            run_name="run_2",
            start_date=dt.datetime(2000, 7, 1),
            end_date=dt.datetime(2001, 1, 1),
            **kwargs,
        )

        for key in ["Soil Water[0]", "Soil Water[1]"]:
            np.testing.assert_array_almost_equal(
                model_b.storage[key] - model_ab.storage[key], 0, 5
            )

        # model.solution loads the solution in a dictionary. I expected the variables to be identical,
        # but some atmosphere related attributes are way off. Is it possible that `ATMOSPHERE` and `ATMOS_PRECIP` are
        # cumulative sums of precipitation over the run ?
        # assert model_b.solution == model_ab.solution # This does not work. Atmosphere attributes are off.

    def test_resume_earlier(self):
        """Check that we can resume a run with the start date set at another date than the time stamp in the
        solution."""
        params = (0.529, -3.396, 407.29, 1.072, 16.9, 0.947)
        # Reference run
        model = GR4JCN()
        model.config.rvh.hrus = (GR4JCN.LandHRU(**salmon_land_hru_1),)
        model(
            TS,
            run_name="run_a",
            start_date=dt.datetime(2000, 1, 1),
            end_date=dt.datetime(2000, 2, 1),
            params=params,
        )

        s_a = model.storage["Soil Water[0]"].isel(time=-1)

        # Path to solution file from run A
        rvc = model.outputs["solution"]

        # Resume with final state from live model
        # We have two options to do this:
        # 1. Replace model template by solution file as is: model.resume()
        # 2. Replace variable in RVC class by parsed values: model.rvc.parse(rvc.read_text())
        # I think in many cases option 2 will prove simpler.

        model.config.rvc.parse_solution(rvc.read_text())

        model(
            TS,
            run_name="run_b",
            start_date=dt.datetime(2000, 1, 1),
            end_date=dt.datetime(2000, 2, 1),
            params=params,
        )

        s_b = model.storage["Soil Water[0]"].isel(time=-1)
        assert s_a != s_b

    def test_update_soil_water(self):
        params = (0.529, -3.396, 407.29, 1.072, 16.9, 0.947)
        # Reference run
        model = GR4JCN()
        model.config.rvh.hrus = (GR4JCN.LandHRU(**salmon_land_hru_1),)
        model(
            TS,
            run_name="run_a",
            start_date=dt.datetime(2000, 1, 1),
            end_date=dt.datetime(2000, 2, 1),
            params=params,
        )

        s_0 = float(model.storage["Soil Water[0]"].isel(time=-1).values)
        s_1 = float(model.storage["Soil Water[1]"].isel(time=-1).values)

        # hru_state = replace(model.rvc.hru_state, soil0=s_0, soil1=s_1)
        model.config.rvc.hru_states[1].data.update({"SOIL[0]": s_0, "SOIL[1]": s_1})

        model(
            TS,
            run_name="run_b",
            start_date=dt.datetime(2000, 1, 1),
            end_date=dt.datetime(2000, 2, 1),
            # hru_state=hru_state,
            params=params,
        )

        assert s_0 != model.storage["Soil Water[0]"].isel(time=-1)
        assert s_1 != model.storage["Soil Water[1]"].isel(time=-1)

    def test_version(self):
        model = Raven()
        assert model.raven_version == "3.0.4"

        model = GR4JCN()
        assert model.raven_version == "3.0.4"

    def test_parallel_params(self):
        model = GR4JCN()
        model.config.rvh.hrus = (GR4JCN.LandHRU(**salmon_land_hru_1),)

        model(
            TS,
            start_date=dt.datetime(2000, 1, 1),
            end_date=dt.datetime(2002, 1, 1),
            suppress_output=False,
            parallel={
                "params": [
                    (0.529, -3.396, 407.29, 1.072, 16.9, 0.947),
                    (0.528, -3.4, 407.3, 1.07, 17, 0.95),
                ]
            },
        )

        assert len(model.diagnostics) == 2
        assert model.hydrograph.dims["params"] == 2
        z = zipfile.ZipFile(model.outputs["rv_config"])
        assert len(z.filelist) == 10

    def test_parallel_basins(self, input2d):
        ts = input2d
        model = GR4JCN()
        model.config.rvh.hrus = (GR4JCN.LandHRU(**salmon_land_hru_1),)

        model(
            ts,
            start_date=dt.datetime(2000, 1, 1),
            end_date=dt.datetime(2002, 1, 1),
            params=[0.529, -3.396, 407.29, 1.072, 16.9, 0.947],
            # name=["basin1", "basin2"],  # Not sure about this..
            suppress_output=False,
            parallel={"nc_index": [0, 0]},
        )

        assert len(model.diagnostics) == 2
        assert len(model.hydrograph.nbasins) == 2
        np.testing.assert_array_equal(
            model.hydrograph.basin_name[:], ["sub_001", "sub_001"]
        )
        z = zipfile.ZipFile(model.outputs["rv_config"])
        assert len(z.filelist) == 10

    @pytest.mark.online
    def test_dap(self):
        """Test Raven with DAP link instead of local netCDF file."""
        model = GR4JCN()
        config = dict(
            start_date=dt.datetime(2000, 6, 1),
            end_date=dt.datetime(2000, 6, 10),
            run_name="test",
            hrus=(GR4JCN.LandHRU(**salmon_land_hru_1),),
            params=model.Params(0.529, -3.396, 407.29, 1.072, 16.9, 0.947),
        )

        ts = (
            f"{TDS}/raven-gr4j-cemaneige/Salmon-River-Near-Prince-George_meteo_daily.nc"
        )
        model(ts, **config)

    @pytest.mark.online
    def test_canopex(self):
        CANOPEX_DAP = (
            "https://pavics.ouranos.ca/twitcher/ows/proxy/thredds/dodsC/birdhouse/ets"
            "/Watersheds_5797_cfcompliant.nc"
        )

        model = GR4JCN()
        config = dict(
            start_date=dt.datetime(2010, 6, 1),
            end_date=dt.datetime(2010, 6, 10),
            nc_index=5600,
            run_name="Test_run",
            rain_snow_fraction="RAINSNOW_DINGMAN",
            hrus=[
                model.LandHRU(
                    area=3650.47, latitude=49.51, longitude=-95.72, elevation=330.59
                )
            ],
            params=model.Params(108.02, 2.8693, 25.352, 1.3696, 1.2483, 0.30679),
        )
        model(ts=CANOPEX_DAP, **config)

        # Check unit transformation parameters are correctly inferred
        pr = model.config.rvt._var_cmds["pr"]
        assert pr.scale, pr.offset == (86400.0, 0.0)

        tasmax = model.config.rvt._var_cmds["tasmax"]
        assert tasmax.scale, tasmax.offset == (1, -273.15)


class TestGR4JCN_OST:
    def test_simple(self):
        model = GR4JCN_OST()
        model.config.rvh.hrus = (GR4JCN.LandHRU(**salmon_land_hru_1),)

        # Parameter bounds
        low = (0.01, -15.0, 10.0, 0.0, 1.0, 0.0)
        high = (2.5, 10.0, 700.0, 7.0, 30.0, 1.0)

        model.configure(
            get_local_testdata("ostrich-gr4j-cemaneige/OstRandomNumbers.txt")
        )

        model(
            TS,
            start_date=dt.datetime(1954, 1, 1),
            duration=208,
            lowerBounds=low,
            upperBounds=high,
            algorithm="DDS",
            random_seed=0,
            max_iterations=10,
        )

        d = model.diagnostics

        np.testing.assert_almost_equal(d["DIAG_NASH_SUTCLIFFE"], 0.50717, 4)

        # Random number seed: 123
        # Budget:             10
        # Algorithm:          DDS
        # :StartDate          1954-01-01 00:00:00
        # :Duration           208
        opt_para = astuple(model.calibrated_params)
        opt_func = model.obj_func

        np.testing.assert_almost_equal(
            opt_para,
            [2.424726, 3.758972, 204.3856, 5.866946, 16.60408, 0.3728098],
            4,
            err_msg="calibrated parameter set is not matching expected value",
        )

        np.testing.assert_almost_equal(
            opt_func,
            -0.50717,
            4,
            err_msg="calibrated NSE is not matching expected value",
        )

        # # Random number seed: 123
        # # Budget:             50
        # # Algorithm:          DDS
        # # :StartDate          1954-01-01 00:00:00
        # # :Duration           20819
        # np.testing.assert_almost_equal( opt_para, [0.3243268,3.034247,407.2890,2.722774,12.18124,0.9468769], 4,
        #                                 err_msg='calibrated parameter set is not matching expected value')
        # np.testing.assert_almost_equal( opt_func, -0.5779910, 4,
        #                                 err_msg='calibrated NSE is not matching expected value')
        gr4j = GR4JCN()
        gr4j.config.rvh.hrus = (GR4JCN.LandHRU(**salmon_land_hru_1),)

        gr4j(
            TS,
            start_date=dt.datetime(1954, 1, 1),
            duration=208,
            params=model.calibrated_params,
        )

        np.testing.assert_almost_equal(
            gr4j.diagnostics["DIAG_NASH_SUTCLIFFE"], d["DIAG_NASH_SUTCLIFFE"]
        )


class TestHMETS:
    def test_simple(self):
        model = HMETS()
        params = (
            9.5019,
            0.2774,
            6.3942,
            0.6884,
            1.2875,
            5.4134,
            2.3641,
            0.0973,
            0.0464,
            0.1998,
            0.0222,
            -1.0919,
            2.6851,
            0.3740,
            1.0000,
            0.4739,
            0.0114,
            0.0243,
            0.0069,
            310.7211,
            916.1947,
        )

        model(
            TS,
            start_date=dt.datetime(2000, 1, 1),
            end_date=dt.datetime(2002, 1, 1),
            area=4250.6,
            elevation=843.0,
            latitude=54.4848,
            longitude=-123.3659,
            params=params,
            suppress_output=True,
        )

        d = model.diagnostics

        np.testing.assert_almost_equal(d["DIAG_NASH_SUTCLIFFE"], -3.0132, 4)


class TestHMETS_OST:
    def test_simple(self):
        model = HMETS_OST()

        model.configure(
            get_local_testdata("ostrich-gr4j-cemaneige/OstRandomNumbers.txt")
        )

        # Parameter bounds
        low = (
            0.3,
            0.01,
            0.5,
            0.15,
            0.0,
            0.0,
            -2.0,
            0.01,
            0.0,
            0.01,
            0.005,
            -5.0,
            0.0,
            0.0,
            0.0,
            0.0,
            0.00001,
            0.0,
            0.00001,
            0.0,
            0.0,
        )
        high = (
            20.0,
            5.0,
            13.0,
            1.5,
            20.0,
            20.0,
            3.0,
            0.2,
            0.1,
            0.3,
            0.1,
            2.0,
            5.0,
            1.0,
            3.0,
            1.0,
            0.02,
            0.1,
            0.01,
            0.5,
            2.0,
        )

        model(
            TS,
            start_date=dt.datetime(1954, 1, 1),
            duration=208,
            area=4250.6,
            elevation=843.0,
            latitude=54.4848,
            longitude=-123.3659,
            lowerBounds=low,
            upperBounds=high,
            algorithm="DDS",
            random_seed=0,
            max_iterations=10,
        )

        d = model.diagnostics

        np.testing.assert_almost_equal(d["DIAG_NASH_SUTCLIFFE"], -1.43474, 4)

        opt_para = model.optimized_parameters
        opt_func = model.obj_func

        # # Random number seed: 123
        # # Budget:             50
        # # Algorithm:          DDS
        # # :StartDate          1954-01-01 00:00:00
        # # :Duration           20819
        # np.testing.assert_almost_equal( opt_para, [0.3243268,3.034247,407.2890,2.722774,12.18124,0.9468769], 4,
        #                                 err_msg='calibrated parameter set is not matching expected value')
        # np.testing.assert_almost_equal( opt_func, -0.5779910, 4,
        #                                 err_msg='calibrated NSE is not matching expected value')
        #
        # Random number seed: 123                         #
        # Budget:             10                          #      This is the setup used for testing:
        # Algorithm:          DDS                         #         shorter sim-period and lower budget
        # :StartDate          1954-01-01 00:00:00         #      First tested that example below matches
        # :Duration           208                         #

        expected_value = [
            1.777842e01,
            3.317211e00,
            5.727342e00,
            1.419491e00,
            1.382141e01,
            1.637954e01,
            7.166296e-01,
            1.389346e-01,
            2.620464e-02,
            2.245525e-01,
            2.839426e-02,
            -2.003810e00,
            9.479623e-01,
            4.803857e-01,
            2.524914e00,
            4.117232e-01,
            1.950058e-02,
            4.494123e-02,
            1.405815e-03,
            2.815803e-02,
            1.007823e00,
        ]
        np.testing.assert_almost_equal(
            opt_para,
            expected_value,
            4,
            err_msg="calibrated parameter set is not matching expected value",
        )
        np.testing.assert_almost_equal(
            opt_func,
            1.43474,
            4,
            err_msg="calibrated NSE is not matching expected value",
        )

        # # Random number seed: 123                       #
        # # Budget:             50                        #      This is the setup in the Wiki:
        # # Algorithm:          DDS                       #      https://github.com/Ouranosinc/raven/wiki/
        # # :StartDate          1954-01-01 00:00:00       #      Technical-Notes#example-setups-for-hmets
        # # :Duration           20819                     #
        # np.testing.assert_almost_equal(opt_para, [5.008045E+00, 7.960246E-02, 4.332698E+00, 4.978125E-01,
        #                                           1.997029E+00, 6.269773E-01, 1.516961E+00, 8.180383E-02,
        #                                           6.730663E-02, 2.137822E-02, 2.097163E-02, 1.773348E+00,
        #                                           3.036039E-01, 1.928524E-02, 1.758471E+00, 8.942299E-01,
        #                                           8.741980E-03, 5.036474E-02, 9.465804E-03, 1.851839E-01,
        #                                           1.653934E-01, 2.624006E+00, 8.868485E-02, 9.259195E+01,
        #                                           8.269670E+01], 4,
        #                                err_msg='calibrated parameter set is not matching expected value')
        # np.testing.assert_almost_equal(opt_func, -6.350490E-01, 4,
        #                                err_msg='calibrated NSE is not matching expected value')
        hmets = HMETS()
        hmets(
            TS,
            start_date=dt.datetime(1954, 1, 1),
            duration=208,
            area=4250.6,
            elevation=843.0,
            latitude=54.4848,
            longitude=-123.3659,
            params=model.calibrated_params,
        )

        np.testing.assert_almost_equal(
            hmets.diagnostics["DIAG_NASH_SUTCLIFFE"], d["DIAG_NASH_SUTCLIFFE"], 4
        )


class TestMOHYSE:
    def test_simple(self):
        model = MOHYSE()
        params = (
            1.0,
            0.0468,
            4.2952,
            2.658,
            0.4038,
            0.0621,
            0.0273,
            0.0453,
            0.9039,
            5.6167,
        )

        model(
            TS,
            start_date=dt.datetime(2000, 1, 1),
            end_date=dt.datetime(2002, 1, 1),
            area=4250.6,
            elevation=843.0,
            latitude=54.4848,
            longitude=-123.3659,
            params=params,
            suppress_output=True,
        )

        d = model.diagnostics
        np.testing.assert_almost_equal(d["DIAG_NASH_SUTCLIFFE"], 0.194612, 4)


class TestMOHYSE_OST:
    def test_simple(self):
        model = MOHYSE_OST()

        model.configure(
            get_local_testdata("ostrich-gr4j-cemaneige/OstRandomNumbers.txt")
        )

        # Parameter bounds
        low_p = (0.01, 0.01, 0.01, -5.00, 0.01, 0.01, 0.01, 0.01, 0.01, 0.01)
        high_p = (20.0, 1.0, 20.0, 5.0, 0.5, 1.0, 1.0, 1.0, 15.0, 15.0)

        model(
            TS,
            start_date=dt.datetime(1954, 1, 1),
            duration=208,
            area=4250.6,
            elevation=843.0,
            latitude=54.4848,
            longitude=-123.3659,
            lowerBounds=low_p,
            upperBounds=high_p,
            algorithm="DDS",
            random_seed=0,
            max_iterations=10,
        )

        d = model.diagnostics
        np.testing.assert_almost_equal(d["DIAG_NASH_SUTCLIFFE"], 0.3826810, 4)

        opt_para = model.optimized_parameters
        opt_func = model.obj_func

        # # Random number seed: 123
        # # Budget:             50
        # # Algorithm:          DDS
        # # :StartDate          1954-01-01 00:00:00
        # # :Duration           20819
        # np.testing.assert_almost_equal( opt_para, [0.3243268,3.034247,407.2890,2.722774,12.18124,0.9468769], 4,
        #                                 err_msg='calibrated parameter set is not matching expected value')
        # np.testing.assert_almost_equal( opt_func, -0.5779910, 4,
        #                                 err_msg='calibrated NSE is not matching expected value')
        #
        # Random number seed: 123                         #
        # Budget:             10                          #      This is the setup used for testing:
        # Algorithm:          DDS                         #         shorter sim-period and lower budget
        # :StartDate          1954-01-01 00:00:00         #      First tested that example below matches
        # :Duration           208                         #
        np.testing.assert_almost_equal(
            opt_para,
            [
                7.721801e00,
                8.551484e-01,
                1.774571e01,
                1.627677e00,
                7.702450e-02,
                9.409600e-01,
                6.941596e-01,
                8.207870e-01,
                8.154455e00,
                1.018226e01,
            ],
            4,
            err_msg="calibrated parameter set is not matching expected value",
        )
        np.testing.assert_almost_equal(
            opt_func,
            -0.3826810,
            4,
            err_msg="calibrated NSE is not matching expected value",
        )

        # # Random number seed: 123                       #
        # # Budget:             50                        #      This is the setup in the Wiki:
        # # Algorithm:          DDS                       #      https://github.com/Ouranosinc/raven/wiki/
        # # :StartDate          1954-01-01 00:00:00       #      Technical-Notes#example-setups-for-mohyse
        # # :Duration           20819                     #
        # np.testing.assert_almost_equal(opt_para, [1.517286E+01, 7.112556E-01, 1.981243E+01, -4.193046E+00,
        #                                           1.791486E-01, 9.774897E-01, 5.353541E-01, 6.686806E-01,
        #                                           1.040908E+01, 1.132304E+01, 8.831552E-02], 4,
        #                                err_msg='calibrated parameter set is not matching expected value')
        # np.testing.assert_almost_equal(opt_func, -0.3857010, 4,
        #                                err_msg='calibrated NSE is not matching expected value')
        mohyse = MOHYSE()
        mohyse(
            TS,
            start_date=dt.datetime(1954, 1, 1),
            duration=208,
            area=4250.6,
            elevation=843.0,
            latitude=54.4848,
            longitude=-123.3659,
            params=model.calibrated_params,
        )

        np.testing.assert_almost_equal(
            mohyse.diagnostics["DIAG_NASH_SUTCLIFFE"], d["DIAG_NASH_SUTCLIFFE"], 4
        )


class TestHBVEC:
    def test_simple(self):
        model = HBVEC()
        params = (
            0.05984519,
            4.072232,
            2.001574,
            0.03473693,
            0.09985144,
            0.506052,
            3.438486,
            38.32455,
            0.4606565,
            0.06303738,
            2.277781,
            4.873686,
            0.5718813,
            0.04505643,
            0.877607,
            18.94145,
            2.036937,
            0.4452843,
            0.6771759,
            1.141608,
            1.024278,
        )

        model(
            TS,
            start_date=dt.datetime(2000, 1, 1),
            end_date=dt.datetime(2002, 1, 1),
            area=4250.6,
            elevation=843.0,
            latitude=54.4848,
            longitude=-123.3659,
            params=params,
            suppress_output=True,
        )

        d = model.diagnostics
        np.testing.assert_almost_equal(d["DIAG_NASH_SUTCLIFFE"], 0.0186633, 4)

    def test_evap(self):
        model = HBVEC()
        params = (
            0.05984519,
            4.072232,
            2.001574,
            0.03473693,
            0.09985144,
            0.506052,
            3.438486,
            38.32455,
            0.4606565,
            0.06303738,
            2.277781,
            4.873686,
            0.5718813,
            0.04505643,
            0.877607,
            18.94145,
            2.036937,
            0.4452843,
            0.6771759,
            1.141608,
            1.024278,
        )

        model(
            TS,
            start_date=dt.datetime(2000, 1, 1),
            end_date=dt.datetime(2002, 1, 1),
            area=4250.6,
            elevation=843.0,
            latitude=54.4848,
            longitude=-123.3659,
            params=params,
            suppress_output=True,
            evaporation="PET_OUDIN",
            ow_evaporation="PET_OUDIN",
        )


class TestHBVEC_OST:
    def test_simple(self):
        model = HBVEC_OST()

        model.configure(
            get_local_testdata("ostrich-gr4j-cemaneige/OstRandomNumbers.txt")
        )

        # Parameter bounds
        low = (
            -3.0,
            0.0,
            0.0,
            0.0,
            0.0,
            0.3,
            0.0,
            0.0,
            0.01,
            0.05,
            0.01,
            0.0,
            0.0,
            0.0,
            0.0,
            0.0,
            0.01,
            0.0,
            0.05,
            0.8,
            0.8,
        )
        high = (
            3.0,
            8.0,
            8.0,
            0.1,
            1.0,
            1.0,
            7.0,
            100.0,
            1.0,
            0.1,
            6.0,
            5.0,
            5.0,
            0.2,
            1.0,
            30.0,
            3.0,
            2.0,
            1.0,
            1.5,
            1.5,
        )

        model(
            TS,
            start_date=dt.datetime(1954, 1, 1),
            duration=208,
            area=4250.6,
            elevation=843.0,
            latitude=54.4848,
            longitude=-123.3659,
            lowerBounds=low,
            upperBounds=high,
            algorithm="DDS",
            random_seed=0,
            max_iterations=10,
        )

        d = model.diagnostics
        np.testing.assert_almost_equal(d["DIAG_NASH_SUTCLIFFE"], -2.25991e-01, 4)

        opt_para = astuple(model.calibrated_params)
        opt_func = model.obj_func

        # Random number seed: 123                         #
        # Budget:             10                          #      This is the setup used for testing:
        # Algorithm:          DDS                         #         shorter sim-period and lower budget
        # :StartDate          1954-01-01 00:00:00         #      First tested that example below matches
        # :Duration           208                         #
        np.testing.assert_almost_equal(
            opt_para,
            [
                -8.317931e-01,
                4.072232e00,
                2.001574e00,
                5.736299e-03,
                9.985144e-02,
                4.422529e-01,
                3.438486e00,
                8.055843e01,
                4.440133e-01,
                8.451082e-02,
                2.814201e00,
                7.327970e-01,
                1.119773e00,
                1.161223e-03,
                4.597179e-01,
                1.545857e01,
                1.223865e00,
                4.452843e-01,
                9.492006e-01,
                9.948123e-01,
                1.110682e00,
            ],
            4,
            err_msg="calibrated parameter set is not matching expected value",
        )
        np.testing.assert_almost_equal(
            opt_func,
            2.25991e-01,
            4,
            err_msg="calibrated NSE is not matching expected value",
        )

        # # Random number seed: 123                       #
        # # Budget:             50                        #      This is the setup in the Wiki:
        # # Algorithm:          DDS                       #      https://github.com/Ouranosinc/raven/wiki/
        # # :StartDate          1954-01-01 00:00:00       #      Technical-Notes#example-setups-for-environment-
        # # :Duration           20819                     #
        # np.testing.assert_almost_equal(opt_para, [5.984519E-02, 4.072232E+00, 2.001574E+00, 3.473693E-02,
        #                                           9.985144E-02, 5.060520E-01, 2.944343E+00, 3.832455E+01,
        #                                           4.606565E-01, 6.303738E-02, 2.277781E+00, 4.873686E+00,
        #                                           5.718813E-01, 4.505643E-02, 8.776511E-01, 1.894145E+01,
        #                                           2.036937E+00, 4.452843E-01, 6.771759E-01, 1.206053E+00,
        #                                           1.024278E+00], 4,
        #                                err_msg='calibrated parameter set is not matching expected value')
        # np.testing.assert_almost_equal(opt_func, -6.034670E-01, 4,
        #                                err_msg='calibrated NSE is not matching expected value')
        hbvec = HBVEC()
        hbvec(
            TS,
            start_date=dt.datetime(1954, 1, 1),
            duration=208,
            area=4250.6,
            elevation=843.0,
            latitude=54.4848,
            longitude=-123.3659,
            params=model.calibrated_params,
        )

        np.testing.assert_almost_equal(
            hbvec.diagnostics["DIAG_NASH_SUTCLIFFE"], d["DIAG_NASH_SUTCLIFFE"], 4
        )<|MERGE_RESOLUTION|>--- conflicted
+++ resolved
@@ -399,11 +399,8 @@
         d = model.diagnostics
         np.testing.assert_almost_equal(d["DIAG_NASH_SUTCLIFFE"], -0.0141168, 4)
 
-<<<<<<< HEAD
-=======
         assert len(list(model.output_path.glob("*ForcingFunctions.nc"))) == 1
 
->>>>>>> e331f910
     def test_redirect_to_file(self, tmpdir, input2d):
         model = GR4JCN()
         model.config.rvi.start_date = dt.datetime(2000, 1, 1)
