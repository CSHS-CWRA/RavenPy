--- conflicted
+++ resolved
@@ -126,10 +126,6 @@
 
     # @pytest.mark.skip
     def test_overwrite(self):
-<<<<<<< HEAD
-        ts = TESTDATA["raven-gr4j-cemaneige-nc-ts"]
-=======
->>>>>>> 027baf0a
         model = GR4JCN()
         model(
             TS,
@@ -146,26 +142,12 @@
         qsim1 = model.q_sim.copy(deep=True)
         m1 = qsim1.mean()
 
-<<<<<<< HEAD
+
         model(ts, params=(0.5289, -3.397, 407.3, 1.071, 16.89, 0.948), overwrite=True)
-=======
-        # This is only needed temporarily while we fix this: https://github.com/CSHS-CWRA/RavenPy/issues/4
-        # Please remove when fixed!
-        model.hydrograph.close()  # Needed with xarray 0.16.1
-
-        model(TS, params=(0.5289, -3.397, 407.3, 1.071, 16.89, 0.948), overwrite=True)
->>>>>>> 027baf0a
 
         qsim2 = model.q_sim.copy(deep=True)
         m2 = qsim2.mean()
 
-<<<<<<< HEAD
-=======
-        # This is only needed temporarily while we fix this: https://github.com/CSHS-CWRA/RavenPy/issues/4
-        # Please remove when fixed!
-        model.hydrograph.close()  # Needed with xarray 0.16.1
-
->>>>>>> 027baf0a
         assert m1 != m2
 
         np.testing.assert_almost_equal(m1, m2, 1)
@@ -176,11 +158,7 @@
 
         # Set initial conditions explicitly
         model(
-<<<<<<< HEAD
-            ts,
-=======
-            TS,
->>>>>>> 027baf0a
+            TS,
             end_date=dt.datetime(2001, 2, 1),
             hru_state=HRUStateVariables(soil0=0),
             overwrite=True,
