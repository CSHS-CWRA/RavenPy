--- conflicted
+++ resolved
@@ -169,11 +169,7 @@
 ]
 
 [tool.bumpversion]
-<<<<<<< HEAD
 current_version = "0.18.2"
-=======
-current_version = "0.18.2-dev.1"
->>>>>>> f177da86
 commit = true
 commit_args = "--no-verify"
 tag = false
