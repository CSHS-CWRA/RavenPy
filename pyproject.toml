--- conflicted
+++ resolved
@@ -165,11 +165,7 @@
 ]
 
 [tool.bumpversion]
-<<<<<<< HEAD
 current_version = "0.18.0"
-=======
-current_version = "0.17.1-dev.6"
->>>>>>> b1e46628
 commit = true
 commit_args = "--no-verify"
 tag = false
