# RAVENPY-specific
docs/apidoc

# Byte-compiled / optimized / DLL files
__pycache__/
*.py[cod]
*$py.class

# MacOS files
**.DS_Store

# C extensions
*.so

# Distribution / packaging
.Python
env/
build/
develop-eggs/
dist/
downloads/
eggs/
.eggs/
lib/
lib64/
parts/
sdist/
var/
wheels/
*.egg-info/
.installed.cfg
*.egg

# PyInstaller
#  Usually these files are written by a python script from a template
#  before PyInstaller builds the exe, so as to inject date/other infos into it.
*.manifest
*.spec

# Installer logs
pip-log.txt
pip-delete-this-directory.txt

# Unit test / coverage reports
htmlcov/
.tox/
.coverage
.coverage.*
.cache
nosetests.xml
coverage.xml
*.cover
.hypothesis/
.pytest_cache/

# Translations
*.mo
*.pot

# Django stuff:
*.log
local_settings.py

# Flask stuff:
instance/
.webassets-cache

# Scrapy stuff:
.scrapy

# Sphinx documentation
docs/_build/
docs/.jupyter_cache
docs/jupyter_execute

# PyBuilder
target/

# Jupyter Notebook
.ipynb_checkpoints

# pyenv
.python-version

# celery beat schedule file
celerybeat-schedule

# SageMath parsed files
*.sage.py

# dotenv
.env

# virtualenv
.venv
venv/
ENV/

# Spyder project settings
.spyderproject
.spyproject

# Rope project settings
.ropeproject

# mkdocs documentation
/site

# mypy
.mypy_cache/

# IDE settings
.vscode/
.idea/

<<<<<<< HEAD
# Fetch and build folder for RavenC binary
=======
# Download and compile site for Raven binaries
>>>>>>> 64a607d4
external_deps<|MERGE_RESOLUTION|>--- conflicted
+++ resolved
@@ -113,9 +113,5 @@
 .vscode/
 .idea/
 
-<<<<<<< HEAD
-# Fetch and build folder for RavenC binary
-=======
 # Download and compile site for Raven binaries
->>>>>>> 64a607d4
 external_deps