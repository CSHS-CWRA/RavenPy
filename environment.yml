name: ravenpy-env
channels:
- conda-forge
- defaults
dependencies:
  - affine
  - click
  - climpred>=2.1
  - clisops>=0.5.1
  - fiona
  - gdal>=3.0.0
  - lxml
  - matplotlib
  - numpy
  - owslib
  - pandas
  - pip
  - pyproj
  - rasterio
  - requests
  - rioxarray
  - shapely
  - statsmodels
  - xarray
  - xclim>=0.23
<<<<<<< HEAD
  - pre-commit
=======
  - xskillscore
>>>>>>> b5a65f14
  - wheel<|MERGE_RESOLUTION|>--- conflicted
+++ resolved
@@ -23,9 +23,6 @@
   - statsmodels
   - xarray
   - xclim>=0.23
-<<<<<<< HEAD
+  - xskillscore
   - pre-commit
-=======
-  - xskillscore
->>>>>>> b5a65f14
   - wheel