#!/usr/bin/env python

"""The setup script."""

import shutil
import subprocess
import urllib.request
import zipfile
from pathlib import Path

from setuptools import Distribution, find_packages, setup
from setuptools.command.develop import develop
from setuptools.command.install import install

with open("README.rst") as readme_file:
    readme = readme_file.read()

with open("HISTORY.rst") as history_file:
    history = history_file.read()

requirements = [
    "click",
    "matplotlib",
    "netCDF4",
    "numpy",
    "pandas",
    "requests",
    "scipy",
    "statsmodels",
    "xarray",
    "xclim>=0.23",
    "wheel",
]

test_requirements = [
    "pytest>=3",
]

docs_requirements = [
    dependency for dependency in open("requirements_docs.txt").readlines()
]

dev_requirements = [
    dependency for dependency in open("requirements_dev.txt").readlines()
]

gis_requirements = [
    dependency for dependency in open("requirements_gis.txt").readlines()
]


# Idea taken from: https://stackoverflow.com/a/25176606/787842
class OnlyGetScriptPath(install):
    def run(self):
        # does not call install.run() by design
        self.distribution.install_scripts = self.install_scripts


def get_setuptools_install_scripts_dir():
    dist = Distribution({"cmdclass": {"install": OnlyGetScriptPath}})
    dist.dry_run = True  # not sure if necessary, but to be safe
    dist.parse_config_files()
    command = dist.get_command_obj("install")
    command.ensure_finalized()
    command.run()
    return dist.install_scripts


def create_external_deps_install_class(command_cls):
    """
    Class factory command to implement the customized binary download + compile + install logic
    for both the install and develop command contexts.
    """

    class InstallExternalDeps(command_cls):
        """
        Custom handler for the 'install' and 'develop' commands, to download, extract and compile
        the source code of Raven and OSTRICH and copy the resulting binaries in a location
        available on the PATH.
        """

        user_options = command_cls.user_options + [
            # The format is (long option, short option, description).
            (
                "with-binaries",
                None,
                "Download Raven and OSTRICH sources and compile them.",
            ),
        ]

        def initialize_options(self):
            """Set default values for options."""
            # Each user option must be listed here with their default value.
            command_cls.initialize_options(self)
            self.with_binaries = False

        def finalize_options(self):
            command_cls.finalize_options(self)

        def install_binary_dep(self, url, name, rev_name, binary_name, make_target=""):
            print(f"Downloading {name} source code..")
            urllib.request.urlretrieve(
                f"{url}/{rev_name}.zip", self.external_deps_path / f"{name}.zip"
            )

<<<<<<< HEAD
    def run(self):
        if self.with_binaries:
            self.external_deps_path = Path("./external_deps")
            self.external_deps_path.mkdir(exist_ok=True)

            url = "http://www.civil.uwaterloo.ca/jmai/raven/"
            self.install_binary_dep(url, "raven", "Raven-rev288", "Raven.exe")
            self.install_binary_dep(
                url,
                "ostrich",
                "Ostrich_2017-12-19_plus_progressJSON",
                "OstrichGCC",
                "GCC",
=======
            print(f"Extracting {name} source code..")
            with zipfile.ZipFile(
                self.external_deps_path / f"{name}.zip", "r"
            ) as zip_ref:
                zip_ref.extractall(self.external_deps_path)

            print(f"Compiling {name}..")
            try:
                subprocess.check_call(
                    f"make {make_target}",
                    cwd=self.external_deps_path / rev_name,
                    shell=True,
                )
            except subprocess.CalledProcessError as e:
                print(e)
                raise RuntimeError(f"There was an error while compiling {name}")

            # Copy binary in a location which should be available on the PATH
            # Note 1: if command_cls==install, self.install_scripts should correspond to <venv>/bin or ~/.local/bin
            # Note 2: if command_cls==develop, self.install_scripts is None so we are using a trick to get the value
            #         it would have with the install command
            scripts_dir = self.install_scripts or get_setuptools_install_scripts_dir()
            target_bin_path = Path(scripts_dir) / name
            print(f"Copying binary to {target_bin_path}")
            shutil.copy(
                self.external_deps_path / rev_name / binary_name,
                target_bin_path,
>>>>>>> b863a2ef
            )

        def run(self):

            if self.with_binaries:
                self.external_deps_path = Path("./external_deps")
                self.external_deps_path.mkdir(exist_ok=True)

                url = "http://www.civil.uwaterloo.ca/jmai/raven/"
                self.install_binary_dep(url, "raven", "Raven-rev288", "Raven.exe")
                self.install_binary_dep(
                    url,
                    "ostrich",
                    "Ostrich_2017-12-19_plus_progressJSON",
                    f"OstrichGCC",
                    "GCC",
                )

            # This works with python setup.py install, but produces this error with pip install:
            # ERROR: ravenpy==0.1.0 did not indicate that it installed an .egg-info directory. Only setup.py projects generating .egg-info directories are supported.
            # super().do_egg_install()

            # This works with pip install, but has the problem that it ignores install_requires
            # when running with `python setup.py install`:
            # https://stackoverflow.com/questions/21915469/python-setuptools-install-requires-is-ignored-when-overriding-cmdclass
            command_cls.run(self)

    return InstallExternalDeps


setup(
    author="David Huard",
    author_email="huard.david@ouranos.ca",
    python_requires=">=3.6",
    classifiers=[
        "Development Status :: 2 - Pre-Alpha",
        "Intended Audience :: Developers",
        "License :: OSI Approved :: MIT License",
        "Natural Language :: English",
        "Programming Language :: Python :: 3",
        "Programming Language :: Python :: 3.6",
        "Programming Language :: Python :: 3.7",
        "Programming Language :: Python :: 3.8",
    ],
    description="A Python wrapper to setup and run the hydrologic modelling framework Raven.",
    entry_points={
        "console_scripts": [
            "ravenpy=ravenpy.cli:cli",
        ],
    },
    install_requires=requirements,
    license="MIT license",
    long_description=readme + "\n\n" + history,
    long_description_content_type="text/x-rst",
    include_package_data=True,
    keywords="ravenpy",
    name="ravenpy",
    packages=find_packages(
        include=[
            "ravenpy",
            "ravenpy.*",
        ],
    ),
    test_suite="tests",
    tests_require=test_requirements,
    extras_require=dict(
        dev=dev_requirements,
        docs=docs_requirements,
        gis=gis_requirements,
    ),
    url="https://github.com/CSHS-CWRA/ravenpy",
    version="0.2.3",
    zip_safe=False,
    cmdclass={
        "install": create_external_deps_install_class(install),
        "develop": create_external_deps_install_class(develop),
    },
)<|MERGE_RESOLUTION|>--- conflicted
+++ resolved
@@ -103,21 +103,7 @@
                 f"{url}/{rev_name}.zip", self.external_deps_path / f"{name}.zip"
             )
 
-<<<<<<< HEAD
-    def run(self):
-        if self.with_binaries:
-            self.external_deps_path = Path("./external_deps")
-            self.external_deps_path.mkdir(exist_ok=True)
-
-            url = "http://www.civil.uwaterloo.ca/jmai/raven/"
-            self.install_binary_dep(url, "raven", "Raven-rev288", "Raven.exe")
-            self.install_binary_dep(
-                url,
-                "ostrich",
-                "Ostrich_2017-12-19_plus_progressJSON",
-                "OstrichGCC",
-                "GCC",
-=======
+
             print(f"Extracting {name} source code..")
             with zipfile.ZipFile(
                 self.external_deps_path / f"{name}.zip", "r"
@@ -145,7 +131,6 @@
             shutil.copy(
                 self.external_deps_path / rev_name / binary_name,
                 target_bin_path,
->>>>>>> b863a2ef
             )
 
         def run(self):
