--- conflicted
+++ resolved
@@ -30,8 +30,4 @@
 
 __author__ = """David Huard"""
 __email__ = "huard.david@ouranos.ca"
-<<<<<<< HEAD
-__version__ = "0.18.0"
-=======
-__version__ = "0.17.1-dev.6"
->>>>>>> b1e46628
+__version__ = "0.18.0"