import os
import warnings
from collections import defaultdict
from pathlib import Path
from typing import Union

import pandas

from ravenpy.utilities import gis_import_error_message

try:
    import geopandas
    from osgeo import __version__ as osgeo_version
    from osgeo import ogr, osr
    from shapely import wkt

except (ImportError, ModuleNotFoundError) as e:
    msg = gis_import_error_message.format(Path(__file__).stem)
    raise ImportError(msg) from e

import netCDF4 as nc4  # noqa: N813
import numpy as np


def open_shapefile(path: Union[str, os.PathLike]):
    """Return GeoDataFrame from shapefile path."""
    if isinstance(path, (Path, str)):
        if Path(path).suffix == ".zip":
            path = f"zip://{path}"
        df = geopandas.read_file(path)
    elif isinstance(path, geopandas.GeoDataFrame):
        df = path
    else:
        raise NotImplementedError(path)
    return df


class BasinMakerExtractor:
    """Encapsulate the logic of converting the Routing Product into the required data structures to generate the RVH file format.

    Parameters
    ----------
    df : GeoDataFrame
        Sub-basin information.
    hru_aspect_convention : {"GRASS", "ArcGIS"}
        How sub-basin aspect is defined.
    routing_product_version : {"2.1", "1.0"}
        Version of the BasinMaker data.
    """

    MAX_RIVER_SLOPE = 0.00001
    USE_LAKE_AS_GAUGE = False
    WEIR_COEFFICIENT = 0.6
    USE_LAND_AS_GAUGE = False
    USE_MANNING_COEFF = False
    MANNING_DEFAULT = 0.035
    HRU_ASPECT_CONVENTION = "GRASS"  # GRASS | ArcGIS
    ROUTING_PRODUCT_VERSION = "2.1"  # 1.0 | 2.1

    def __init__(
        self,
        df,
        hru_aspect_convention=HRU_ASPECT_CONVENTION,
        routing_product_version=ROUTING_PRODUCT_VERSION,
    ):
        self._df = df
        self.hru_aspect_convention = hru_aspect_convention
        self.routing_product_version = routing_product_version

    def extract(self, hru_from_sb: bool = False) -> dict:
        """
        Extract data from the Routing Product shapefile and return dictionaries that can be parsed into Raven Commands.

        Parameters
        ----------
        hru_from_sb : bool
            If True, draw HRU information from subbasin information.
            This is likely to yield crude results.

        Returns
        -------
        dict
            "sub_basins"
               Sequence of dictionaries with `SubBasin` attributes.
            "sub_basin_group"
               Sequence of dictionaries with `SubBasinGroup` attributes.
            "reservoirs"
               Sequence of dictionaries with `Reservoir` attributes.
            "channel_profile"
               Sequence of dictionaries with `ChannelProfile` attributes.
            "hrus"
               Sequence of dictionaries with `HRU` attributes.
        """
        # As one subbasin can be mapped to many rows (HRUs), we use a dict,
        # keyed by their IDs, which we'll transform into a list in the end
        subbasin_recs = {}  #
        land_sb_ids = []
        lake_sb_ids = []
        reservoirs = []  # those are meant to be injected inline in the RVH
        channel_profiles = []  # those are meant to be injected inline in the RVP
        hru_recs = []  # each row corresponds to a HRU

        # Collect all subbasin_ids for fast lookup in next loop
        subbasin_ids = {int(row["SubId"]) for _, row in self._df.iterrows()}

        for _, row in self._df.iterrows():
            # HRU
            if hru_from_sb:
                hru_recs.append(self._extract_hru_from_sb(row))
            else:
                hru_recs.append(self._extract_hru(row))

            subbasin_id = int(row["SubId"])

            is_lake = row["Lake_Cat"] > 0
            if not hru_from_sb:
                is_lake = is_lake and row["HRU_IsLake"] > 0

            if is_lake:
                lake_sb_ids.append(subbasin_id)
                reservoirs.append(self._extract_reservoir(row))
            else:
                land_sb_ids.append(subbasin_id)

            # Subbasin
            sb = self._extract_subbasin(row, is_lake, subbasin_ids)

            if sb["subbasin_id"] not in subbasin_recs:
                subbasin_recs[sb["subbasin_id"]] = sb

                # ChannelProfile
                channel_profiles.append(self._extract_channel_profile(row))

        return dict(
            sub_basins=list(subbasin_recs.values()),
            sub_basin_group=[
                {"name": "Land", "sb_ids": land_sb_ids},
                {"name": "Lakes", "sb_ids": lake_sb_ids},
            ],
            reservoirs=reservoirs,
            channel_profile=channel_profiles,
            hrus=hru_recs,
        )

    def _extract_subbasin(self, row, is_lake, subbasin_ids) -> dict:
        subbasin_id = int(row["SubId"])
        # is_lake = row["HRU_IsLake"] >= 0
        riv_length_field = (
            "Rivlen" if self.routing_product_version == "1.0" else "RivLength"
        )
        # Correctly setting the river length to zero for sub-basins with no channel routing, such as sub-basins with lakes or headwater basins
<<<<<<< HEAD
        if row[riv_length_field] > 1.0:
            river_length_in_kms = round(row[riv_length_field] / 1000, 5)
        else:
            river_length_in_kms = 0
        if is_lake:
            river_length_in_kms = 0
=======
        if is_lake or row[riv_length_field] <= 1.0:
            river_length_in_kms = 0
        else:
            river_length_in_kms = round(row[riv_length_field] / 1000, 5)
>>>>>>> 0a06ed3b
        # river_slope = max(
        #     row["RivSlope"], RoutingProductShapefileExtractor.MAX_RIVER_SLOPE
        # )
        # downstream_id
        downstream_id = int(row["DowSubId"])
        if downstream_id == subbasin_id:
            downstream_id = -1
        elif downstream_id not in subbasin_ids:
            downstream_id = -1
        has_gauge_field = (
            "IsObs" if self.routing_product_version == "1.0" else "Has_Gauge"
        )
        gauged = row[has_gauge_field] > 0 or (
            is_lake and BasinMakerExtractor.USE_LAKE_AS_GAUGE
        )
        gauge_id = row["Obs_NM"] if gauged else ""
        return dict(
            subbasin_id=subbasin_id,
            name=f"sub_{subbasin_id}",
            downstream_id=downstream_id,
            profile=f"chn_{subbasin_id}",
            reach_length=river_length_in_kms,
            gauged=gauged,
            gauge_id=gauge_id,
        )

    @staticmethod
    def _extract_reservoir(row) -> dict:
        lake_id = int(row["HyLakeId"])

        return dict(
            subbasin_id=int(row["SubId"]),
            hru_id=int(row.get("HRU_ID", row["SubId"])),
            name=f"Lake_{lake_id}",
            weir_coefficient=BasinMakerExtractor.WEIR_COEFFICIENT,
            crest_width=row["BkfWidth"],
            max_depth=row["LakeDepth"],
            lake_area=row["LakeArea"],
        )

    @staticmethod
    def _extract_channel_profile(row) -> dict:
        subbasin_id = int(row["SubId"])

        # Correctly defining the reach attributes for sub-basins with no channel routing (i.e., lakes or headwater basins)
<<<<<<< HEAD
=======
        channel_elev = row["MeanElev"]
>>>>>>> 0a06ed3b
        if row["RivLength"] > 1.0:
            slope = max(row["RivSlope"], BasinMakerExtractor.MAX_RIVER_SLOPE)
            # SWAT: top width of channel when filled with water; bankfull width W_bnkfull
            channel_width = max(row["BkfWidth"], 1)
            # SWAT: depth of water in channel when filled to top of bank
            channel_depth = max(row["BkfDepth"], 1)
<<<<<<< HEAD
            channel_elev = row["MeanElev"]
=======
>>>>>>> 0a06ed3b
            floodn = row["FloodP_n"]
            channeln = row["Ch_n"]
        else:
            slope = 0.12345
            channeln = 0.12345
            floodn = 0.12345
            channel_width = 0.12345
            channel_depth = 0.12345
<<<<<<< HEAD
            channel_elev = row["MeanElev"]
=======
>>>>>>> 0a06ed3b

        # channel profile calculations are based on theory SWAT model is based on
        # see: https://swat.tamu.edu/media/99192/swat2009-theory.pdf
        #      --> "Channel Characteristics" p. 429 ff

        # inverse of channel side slope; channel sides assumed to have 2:1 run to rise ratio
        zch = 2
        # river side width
        sidwd = zch * channel_depth
        # river bottom width W_btm
        botwd = channel_width - 2 * sidwd

        # if derived bottom width is negative, set bottom width to 0.5*bankfull width and recalculate zch
        if botwd < 0:
            botwd = 0.5 * channel_width
            sidwd = 0.5 * 0.5 * channel_width
            zch = (channel_width - botwd) / (2 * channel_depth)

        # inverse of floodplain side slope; flood plain side slopes assumed to have 4:1 run to rise ratio
        zfld = 4 + channel_elev
        # floodplain bottom width
        zbot = channel_elev - channel_depth
        # floodplain side width
        sidwdfp = 4 / 0.25

        # geometry of the channel and floodplain
        # (see figure 7:1-2 in SWAT theory document)
        survey_points = (
            (0, zfld),
            (sidwdfp, channel_elev),
            (sidwdfp + 2 * channel_width, channel_elev),
            (sidwdfp + 2 * channel_width + sidwd, zbot),
            (sidwdfp + 2 * channel_width + sidwd + botwd, zbot),
            (sidwdfp + 2 * channel_width + 2 * sidwd + botwd, channel_elev),
            (sidwdfp + 4 * channel_width + 2 * sidwd + botwd, channel_elev),
            (2 * sidwdfp + 4 * channel_width + 2 * sidwd + botwd, zfld),
        )

        if BasinMakerExtractor.USE_MANNING_COEFF:
            mann = channeln
        else:
            mann = BasinMakerExtractor.MANNING_DEFAULT

        # roughness zones of channel and floodplain
        roughness_zones = (
            (0, floodn),
            (sidwdfp + 2 * channel_width, mann),
            (sidwdfp + 2 * channel_width + 2 * sidwd + botwd, floodn),
        )

        return dict(
            name=f"chn_{subbasin_id}",
            bed_slope=slope,
            survey_points=survey_points,
            roughness_zones=roughness_zones,
        )

    def _extract_hru_from_sb(self, row) -> dict:
        """Here we assume one HRU per sub-basin."""
        aspect = row["BasAspect"]

        if self.hru_aspect_convention == "GRASS":
            aspect -= 360
            if aspect < 0:
                aspect += 360
        elif self.hru_aspect_convention == "ArcGIS":
            aspect = 360 - aspect
        else:
            # FIXME: assertions should not be found outside of testing code. Replace with conditional logic.
            assert False  # noqa: S101

        return dict(
            hru_id=int(row["SubId"]),
            area=row["BasArea"] / 1e6,
            elevation=row["MeanElev"],
            latitude=row["centroid_y"],
            longitude=row["centroid_x"],
            subbasin_id=int(row["SubId"]),
            slope=row["BasSlope"],
            aspect=aspect,
            hru_type="lake" if row["Lake_Cat"] == 1 else "land",
        )

    def _extract_hru(self, row) -> dict:
        aspect = row["HRU_A_mean"]

        if self.hru_aspect_convention == "GRASS":
            aspect -= 360
            if aspect < 0:
                aspect += 360
        elif self.hru_aspect_convention == "ArcGIS":
            aspect = 360 - aspect
        else:
            # FIXME: assertions should not be found outside of testing code. Replace with conditional logic.
            assert False  # noqa: S101

        return dict(
            hru_id=int(row["HRU_ID"]),
            area=row["HRU_Area"] / 1_000_000,
            elevation=row["HRU_E_mean"],
            latitude=row["HRU_CenY"],
            longitude=row["HRU_CenX"],
            subbasin_id=int(row["SubId"]),
            aquifer_profile="[NONE]",
            terrain_class="[NONE]",
            land_use_class=row["LAND_USE_C"],
            veg_class=row["VEG_C"],
            soil_profile=row["SOIL_PROF"],
            slope=row["HRU_S_mean"],
            aspect=aspect,
        )


class GridWeightExtractor:
    """Class to extract grid weights.

    Notes
    -----
    The original version of this algorithm can be found at: https://github.com/julemai/GridWeightsGenerator
    """

    DIM_NAMES = ("lon_dim", "lat_dim")
    VAR_NAMES = ("longitude", "latitude")
    ROUTING_ID_FIELD = "SubId"
    NETCDF_INPUT_FIELD = "NetCDF_col"
    AREA_ERROR_THRESHOLD = 0.05
    CRS_LLDEG = 4326  # EPSG id of lat/lon (deg) coordinate reference system (CRS)
    CRS_CAEA = 3573  # EPSG id of equal-area coordinate reference system (CRS)

    def __init__(
        self,
        input_file_path,
        routing_file_path,
        dim_names=DIM_NAMES,
        var_names=VAR_NAMES,
        routing_id_field=ROUTING_ID_FIELD,
        netcdf_input_field=NETCDF_INPUT_FIELD,
        gauge_ids=None,
        sub_ids=None,
        area_error_threshold=AREA_ERROR_THRESHOLD,
    ):
        """Initialization.

        Parameters
        ----------
        input_file_path : Path or str
            NetCDF file or shapefile with the data to be weighted.
        routing_file_path : Path or str
            Sub-basin delineation.
        """
        self._dim_names = tuple(dim_names)
        self._var_names = tuple(var_names)
        self._routing_id_field = routing_id_field
        self._netcdf_input_field = netcdf_input_field
        self._gauge_ids = gauge_ids or []
        self._sub_ids = sub_ids or []
        self._area_error_threshold = area_error_threshold

        # FIXME: assertions should not be found outside of testing code. Replace with conditional logic.
        assert not (  # noqa: S101
            self._gauge_ids and self._sub_ids
        ), "Only one of gauge_ids or sub_ids can be specified"

        input_file_path = Path(input_file_path)
        if input_file_path.suffix == ".nc":
            # Note that we cannot use xarray because it complains about variables and dimensions
            # having the same name.
            self._input_data = nc4.Dataset(input_file_path)
            self._input_is_netcdf = True
        elif input_file_path.suffix in [".zip", ".shp"]:
            self._input_data = open_shapefile(input_file_path)
            self._input_is_netcdf = False
        else:
            raise ValueError(
                "The input file must be a shapefile (.shp or .zip) or NetCDF"
            )

        self._routing_data = open_shapefile(routing_file_path)

    def extract(self) -> dict:
        """Return dictionary to create a GridWeights command."""
        self._prepare_input_data()

        # Read routing data

        # WGS 84 / North Pole LAEA Canada
        self._routing_data = self._routing_data.to_crs(
            epsg=GridWeightExtractor.CRS_CAEA
        )

        def keep_only_valid_downsubid_and_obs_nm(g):
            """Find only the valid DownSubId and Obs_NM values in a group of rows.

            Notes
            -----
            This function receives a group (g) of routing rows that have been grouped by HRU_ID.
            If there is only one row, there is nothing to do (we return it). If there are more than
            one rows, we want to return the one with the DowSubId != -1 (if there are more than one
            we emit a warning). We also want to search for an Obs_NM value different from -9999 in
            any row of the group, and if we find it we set it in the corresponding field of the
            returning row (if we can't find one we also emit a warning).
            """
            if len(g) == 1:
                return g
            rid = self._routing_id_field
            row = g[g["DowSubId"] != -1].copy()
            if len(row) > 1:
                row = row[:1].copy()
                warnings.warn(
                    f"More than one row with ID={row[rid]} having DowSubId = -1"
                )
            obs_nm = g[g["Obs_NM"] != -9999]
            if not obs_nm.empty:
                row["Obs_NM"] = obs_nm["Obs_NM"].iloc[0]
            else:
                warnings.warn(
                    f"All values of Obs_NM are -9999 for rows with ID={row[rid]}"
                )

            return row

        # Remove duplicate HRU_IDs while making sure that we keep relevant DowSubId and Obs_NM values
        # FIXME: DeprecationWarning: DataFrameGroupBy.apply operated on the grouping columns.
        #  This behavior is deprecated, and in a future version of pandas the grouping columns will be
        #  excluded from the operation. Either pass `include_groups=False` to exclude the groupings or
        #  explicitly select the grouping columns after groupby to silence this warning.
        self._routing_data = self._routing_data.groupby(
            self._routing_id_field, group_keys=False
        ).apply(keep_only_valid_downsubid_and_obs_nm, include_groups=True)

        # Make sure those are ints
        self._routing_data.SubId = self._routing_data.SubId.astype(int)
        self._routing_data.DowSubId = self._routing_data.DowSubId.astype(int)

        if self._gauge_ids:
            # Extract the SubIDs of the gauges that were specified at input
            self._sub_ids = (
                self._routing_data.loc[self._routing_data.Obs_NM.isin(self._gauge_ids)]
                .SubId.unique()
                .tolist()
            )
            if not self._sub_ids:
                raise ValueError(
                    f"No shapes were found with gauge ID (Obs_NM) in {self._gauge_ids}"
                )

        if self._sub_ids:
            # Here we want to extract the network of connected subbasins by going upstream via their DowSubId,
            # starting from the list supplied by the user (either directly, or via their gauge IDs).. We first
            # build a map of downSubID -> subID for efficient lookup
            downsubid_to_subids = defaultdict(set)
            for _, r in self._routing_data.iterrows():
                downsubid_to_subids[r.DowSubId].add(r.SubId)

            expanded_sub_ids = set(self._sub_ids)
            prev = expanded_sub_ids.copy()
            while True:
                curr = set()
                for did in prev:
                    curr |= downsubid_to_subids[did]
                if curr:
                    expanded_sub_ids |= curr
                    prev = curr
                else:
                    break

            self._sub_ids = expanded_sub_ids

        # Reduce the initial dataset with the target Sub IDs
        if self._sub_ids:
            self._routing_data = self._routing_data[
                self._routing_data.SubId.isin(self._sub_ids)
            ]

        # -------------------------------
        # construct all grid cell polygons
        # -------------------------------

        grid_cell_geom_gpd_wkt = self._compute_grid_cell_polygons()

        # -------------------------------
        # Derive overlay and calculate weights
        # -------------------------------

        grid_weights = []

        for _, row in self._routing_data.iterrows():
            poly = ogr.CreateGeometryFromWkt(wkt.dumps(row.geometry))

            area_basin = poly.Area()
            # bounding box around basin (for easy check of proximity)
            enve_basin = poly.GetEnvelope()

            area_all = 0.0
            # ncells = 0

            row_grid_weights = []

            for ilat in range(self._nlat):
                for ilon in range(self._nlon):
                    # bounding box around grid-cell (for easy check of proximity)
                    enve_gridcell = grid_cell_geom_gpd_wkt[ilat][ilon].GetEnvelope()

                    grid_is_close = self._check_proximity_of_envelops(
                        enve_gridcell, enve_basin
                    )

                    # this check decreases runtime DRASTICALLY (from ~6h to ~1min)
                    if not grid_is_close:
                        continue

                    # grid_cell_area = grid_cell_geom_gpd_wkt[ilat][ilon].Area()

                    # "fake" buffer to avoid invalid polygons and weirdos dumped by ArcGIS
                    inter = grid_cell_geom_gpd_wkt[ilat][ilon].Intersection(
                        poly.Buffer(0.0)
                    )

                    area_intersect = inter.Area()

                    area_all += area_intersect

                    if area_intersect > 0:
                        hru_id = int(row[self._routing_id_field])
                        cell_id = ilat * self._nlon + ilon
                        weight = area_intersect / area_basin
                        row_grid_weights.append((hru_id, cell_id, weight))

            # mismatch between area of subbasin (routing product) and sum of all contributions of grid cells (model output)
            error = (area_basin - area_all) / area_basin

            if abs(error) > self._area_error_threshold and area_basin > 500000.0:
                # record all basins with errors larger 5% (if basin is larger than 0.5 km2)
                # error_dict[int(ibasin[key_colname])] = [error, area_basin]
                grid_weights += row_grid_weights

            else:
                # adjust such that weights sum up to 1.0
                for hru_id, cell_id, weight in row_grid_weights:
                    corrected_weight = weight * 1.0 / (1.0 - error)
                    grid_weights.append((hru_id, cell_id, corrected_weight))

                # if error < 1.0:
                #     area_all *= 1.0 / (1.0 - error)
                # error = 0.0

        return dict(
            number_hrus=len(self._routing_data),
            number_grid_cells=self._nlon * self._nlat,
            data=tuple(grid_weights),
        )

    def _prepare_input_data(self):
        if self._input_is_netcdf:
            # Raven numbering is:
            #
            #      [      1      2      3   ...     1*nlon
            #        nlon+1 nlon+2 nlon+3   ...     2*nlon
            #           ...    ...    ...   ...     ...
            #           ...    ...    ...   ...  nlat*nlon ]
            #
            # --> Making sure shape of lat/lon fields is like that
            #

            # TODO: Replace with cf_xarray logic
            lon_var = self._input_data.variables[self._var_names[0]]
            lon_dims = lon_var.dimensions
            lon_var = lon_var[:]

            lat_var = self._input_data.variables[self._var_names[1]]
            lat_dims = lat_var.dimensions
            lat_var = lat_var[:]

            if len(lon_dims) == 2 and len(lat_dims) == 2:
                if lon_dims == self._dim_names:
                    lon_var = np.transpose(lon_var)

                if lat_dims == self._dim_names:
                    lat_var = np.transpose(lat_var)

            elif len(lon_dims) == 1 and len(lat_dims) == 1:
                # Coord vars are 1d, make them 2d
                lon_var_size = lon_var.size
                lon_var = np.tile(lon_var, (lat_var.size, 1))
                lat_var = np.transpose(np.tile(lat_var, (lon_var_size, 1)))
                # FIXME: assertions should not be found outside of testing code. Replace with conditional logic.
                assert lon_var.shape == lat_var.shape  # noqa: S101

            else:
                raise ValueError(
                    "The coord variables of the input data must have the same number of dimensions (either 1 or 2)"
                )

            self._lath, self._lonh = self._create_gridcells_from_centers(
                lat_var, lon_var
            )

            self._nlon = np.shape(lon_var)[1]
            self._nlat = np.shape(lat_var)[0]

        else:
            # input data is a shapefile

            self._input_data = self._input_data.to_crs(
                epsg=GridWeightExtractor.CRS_CAEA
            )

            self._nlon = 1  # only for consistency

            # number of shapes in model "discretization" shapefile (not routing toolbox shapefile)
            self._nlat = self._input_data.geometry.count()  # only for consistency

    def _compute_grid_cell_polygons(self):
        grid_cell_geom_gpd_wkt: list[list[list[ogr.Geometry]]] = [
            [[] for ilon in range(self._nlon)] for ilat in range(self._nlat)
        ]

        if self._input_is_netcdf:
            lath = self._lath
            lonh = self._lonh

            for ilat in range(self._nlat):
                for ilon in range(self._nlon):
                    # -------------------------
                    # EPSG:3035   needs a swap before and after transform ...
                    # -------------------------
                    # gridcell_edges = [ [lath[ilat,ilon]    , lonh[ilat,  ilon]    ],   # for some reason need to switch lat/lon that transform works
                    #                    [lath[ilat+1,ilon]  , lonh[ilat+1,ilon]    ],
                    #                    [lath[ilat+1,ilon+1], lonh[ilat+1,ilon+1]  ],
                    #                    [lath[ilat,ilon+1]  , lonh[ilat,  ilon+1]  ]]

                    # tmp = self._routing_data_to_geometry(gridcell_edges, epsg=crs_caea)
                    # tmp.SwapXY()              # switch lat/lon back
                    # grid_cell_geom_gpd_wkt[ilat][ilon] = tmp

                    # -------------------------
                    # EPSG:3573   does not need a swap after transform ... and is much faster than transform with EPSG:3035
                    # -------------------------
                    #
                    # Windows            Python 3.8.5 GDAL 3.1.3 --> lat/lon (Ming)
                    # MacOS 10.15.6      Python 3.8.5 GDAL 3.1.3 --> lat/lon (Julie)
                    # Graham             Python 3.8.2 GDAL 3.0.4 --> lat/lon (Julie)
                    # Graham             Python 3.6.3 GDAL 2.2.1 --> lon/lat (Julie)
                    # Ubuntu 18.04.2 LTS Python 3.6.8 GDAL 2.2.3 --> lon/lat (Etienne)
                    #
                    if osgeo_version < "3.0":
                        gridcell_edges = [
                            [
                                lonh[ilat, ilon],
                                lath[ilat, ilon],
                            ],  # for some reason need to switch lat/lon that transform works
                            [lonh[ilat + 1, ilon], lath[ilat + 1, ilon]],
                            [lonh[ilat + 1, ilon + 1], lath[ilat + 1, ilon + 1]],
                            [lonh[ilat, ilon + 1], lath[ilat, ilon + 1]],
                        ]
                    else:
                        gridcell_edges = [
                            [
                                lath[ilat, ilon],
                                lonh[ilat, ilon],
                            ],  # for some reason lat/lon order works
                            [lath[ilat + 1, ilon], lonh[ilat + 1, ilon]],
                            [lath[ilat + 1, ilon + 1], lonh[ilat + 1, ilon + 1]],
                            [lath[ilat, ilon + 1], lonh[ilat, ilon + 1]],
                        ]

                    tmp = self._shape_to_geometry(
                        gridcell_edges, epsg=GridWeightExtractor.CRS_CAEA
                    )
                    grid_cell_geom_gpd_wkt[ilat][ilon] = tmp

        else:
            for ishape in range(self._nlat):
                idx = np.where(self._input_data[self._netcdf_input_field] == ishape)[0]
                if len(idx) == 0:
                    # print(
                    #     "Polygon ID = {} not found in '{}'. Numbering of shapefile attribute '{}' needs to be [0 ... {}-1].".format(
                    #         ishape, input_file, key_colname_model, nshapes
                    #     )
                    # )
                    raise ValueError("Polygon ID not found.")
                if len(idx) > 1:
                    # print(
                    #     "Polygon ID = {} found multiple times in '{}' but needs to be unique."
                    #     "Numbering of shapefile attribute '{}' needs to be [0 ... {}-1].".format(
                    #         ishape, input_file, key_colname_model, nshapes
                    #     )
                    # )
                    raise ValueError("Polygon ID not unique.")
                idx = idx[0]
                poly = self._input_data.loc[idx].geometry
                grid_cell_geom_gpd_wkt[ishape][0] = ogr.CreateGeometryFromWkt(
                    wkt.dumps(poly)
                ).Buffer(
                    0.0
                )  # We add an empty buffer here to fix problems with bad polygon topology (actually caused by ESRI's historical incompetence)

        return grid_cell_geom_gpd_wkt

    def _create_gridcells_from_centers(self, lat, lon):
        # create array of edges where (x,y) are always center cells
        nlon = np.shape(lon)[1]
        nlat = np.shape(lat)[0]
        lonh = np.empty((nlat + 1, nlon + 1), dtype=np.float64)
        lath = np.empty((nlat + 1, nlon + 1), dtype=np.float64)
        tmp1 = [
            [(lat[ii + 1, jj + 1] - lat[ii, jj]) / 2 for jj in range(nlon - 1)]
            + [(lat[ii + 1, nlon - 1] - lat[ii, nlon - 2]) / 2]
            for ii in range(nlat - 1)
        ]
        tmp2 = [
            [(lon[ii + 1, jj + 1] - lon[ii, jj]) / 2 for jj in range(nlon - 1)]
            + [(lon[ii + 1, nlon - 1] - lon[ii, nlon - 2]) / 2]
            for ii in range(nlat - 1)
        ]
        dlat = np.array(tmp1 + [tmp1[-1]])
        dlon = np.array(tmp2 + [tmp2[-1]])
        lonh[0:nlat, 0:nlon] = lon - dlon
        lath[0:nlat, 0:nlon] = lat - dlat

        # make lat and lon one column and row wider such that all
        lonh[nlat, 0:nlon] = lonh[nlat - 1, 0:nlon] + (
            lonh[nlat - 1, 0:nlon] - lonh[nlat - 2, 0:nlon]
        )
        lath[nlat, 0:nlon] = lath[nlat - 1, 0:nlon] + (
            lath[nlat - 1, 0:nlon] - lath[nlat - 2, 0:nlon]
        )
        lonh[0:nlat, nlon] = lonh[0:nlat, nlon - 1] + (
            lonh[0:nlat, nlon - 1] - lonh[0:nlat, nlon - 2]
        )
        lath[0:nlat, nlon] = lath[0:nlat, nlon - 1] + (
            lath[0:nlat, nlon - 1] - lath[0:nlat, nlon - 2]
        )
        lonh[nlat, nlon] = lonh[nlat - 1, nlon - 1] + (
            lonh[nlat - 1, nlon - 1] - lonh[nlat - 2, nlon - 2]
        )
        lath[nlat, nlon] = lath[nlat - 1, nlon - 1] + (
            lath[nlat - 1, nlon - 1] - lath[nlat - 2, nlon - 2]
        )

        return [lath, lonh]

    def _shape_to_geometry(self, shape_from_jsonfile, epsg=None):
        # converts shape read from shapefile to geometry
        # epsg :: integer EPSG code

        ring_shape = ogr.Geometry(ogr.wkbLinearRing)

        for ii in shape_from_jsonfile:
            ring_shape.AddPoint_2D(ii[0], ii[1])
        # close ring
        ring_shape.AddPoint_2D(shape_from_jsonfile[0][0], shape_from_jsonfile[0][1])

        poly_shape = ogr.Geometry(ogr.wkbPolygon)
        poly_shape.AddGeometry(ring_shape)

        if epsg:
            source = osr.SpatialReference()
            # usual lat/lon projection
            source.ImportFromEPSG(GridWeightExtractor.CRS_LLDEG)

            target = osr.SpatialReference()
            target.ImportFromEPSG(epsg)  # any projection to convert to

            transform = osr.CoordinateTransformation(source, target)
            poly_shape.Transform(transform)

        return poly_shape

    @staticmethod
    def _check_proximity_of_envelops(gridcell_envelop, shape_envelop):
        # checks if two envelops are in proximity (intersect)

        # minX  --> env[0]
        # maxX  --> env[1]
        # minY  --> env[2]
        # maxY  --> env[3]

        return (
            gridcell_envelop[0] <= shape_envelop[1]
            and gridcell_envelop[1] >= shape_envelop[0]
            and gridcell_envelop[2] <= shape_envelop[3]
            and gridcell_envelop[3] >= shape_envelop[2]
        )

    @staticmethod
    def _check_gridcell_in_proximity_of_shape(gridcell_edges, shape_from_jsonfile):
        # checks if a grid cell falls into the bounding box of the shape
        # does not mean it intersects but it is a quick and cheap way to
        # determine cells that might intersect

        # gridcell_edges = [(lon1,lat1),(lon2,lat2),(lon3,lat3),(lon4,lat4)]
        # shape_from_jsonfile

        min_lat_cell = np.min([ii[1] for ii in gridcell_edges])
        max_lat_cell = np.max([ii[1] for ii in gridcell_edges])
        min_lon_cell = np.min([ii[0] for ii in gridcell_edges])
        max_lon_cell = np.max([ii[0] for ii in gridcell_edges])

        lat_shape = np.array(
            [icoord[1] for icoord in shape_from_jsonfile]
        )  # is it lat???
        lon_shape = np.array(
            [icoord[0] for icoord in shape_from_jsonfile]
        )  # is it lon???

        min_lat_shape = np.min(lat_shape)
        max_lat_shape = np.max(lat_shape)
        min_lon_shape = np.min(lon_shape)
        max_lon_shape = np.max(lon_shape)

        return (
            min_lat_cell <= max_lat_shape
            and max_lat_cell >= min_lat_shape
            and min_lon_cell <= max_lon_shape
            and max_lon_cell >= min_lon_shape
        )


def upstream_from_id(
    fid: int, df: Union[pandas.DataFrame, geopandas.GeoDataFrame]
) -> Union[pandas.DataFrame, geopandas.GeoDataFrame]:
    """Return upstream sub-basins by evaluating the downstream networks.

    Parameters
    ----------
    fid : int
        feature ID of the downstream feature of interest.
    df : pandas.DataFrame or geopandas.GeoDataFrame
        A GeoDataframe comprising the watershed attributes.

    Returns
    -------
    pandas.DataFrame or geopandas.GeoDataFrame
        Basins ids including `fid` and its upstream contributors.
    """
    from ravenpy.utilities.geo import determine_upstream_ids

    return determine_upstream_ids(
        fid, df, basin_field="SubId", downstream_field="DowSubId"
    )


def upstream_from_coords(
    lon: float, lat: float, df: Union[pandas.DataFrame, geopandas.GeoDataFrame]
) -> Union[pandas.DataFrame, geopandas.GeoDataFrame]:
    """Return the sub-basins located upstream from outlet.

    Parameters
    ----------
    lon : float
        Longitude of outlet.
    lat : float
        Latitude of outlet.
    df : pandas.DataFrame or geopandas.GeoDataFrame
        Routing product.

    Returns
    -------
    pandas.DataFrame or geopandas.GeoDataFrame
        Sub-basins located upstream from outlet.
    """
    from ravenpy.utilities.geo import find_geometry_from_coord

    # Find the outlet sub-basin ID
    out_sb = find_geometry_from_coord(lon, lat, df)
    out_sb_id = int(out_sb["SubId"].iloc[0])

    # Find upstream sub-basins
    up_ids = upstream_from_id(out_sb_id, df)

    return up_ids<|MERGE_RESOLUTION|>--- conflicted
+++ resolved
@@ -149,19 +149,10 @@
             "Rivlen" if self.routing_product_version == "1.0" else "RivLength"
         )
         # Correctly setting the river length to zero for sub-basins with no channel routing, such as sub-basins with lakes or headwater basins
-<<<<<<< HEAD
-        if row[riv_length_field] > 1.0:
-            river_length_in_kms = round(row[riv_length_field] / 1000, 5)
-        else:
-            river_length_in_kms = 0
-        if is_lake:
-            river_length_in_kms = 0
-=======
         if is_lake or row[riv_length_field] <= 1.0:
             river_length_in_kms = 0
         else:
             river_length_in_kms = round(row[riv_length_field] / 1000, 5)
->>>>>>> 0a06ed3b
         # river_slope = max(
         #     row["RivSlope"], RoutingProductShapefileExtractor.MAX_RIVER_SLOPE
         # )
@@ -207,20 +198,13 @@
         subbasin_id = int(row["SubId"])
 
         # Correctly defining the reach attributes for sub-basins with no channel routing (i.e., lakes or headwater basins)
-<<<<<<< HEAD
-=======
         channel_elev = row["MeanElev"]
->>>>>>> 0a06ed3b
         if row["RivLength"] > 1.0:
             slope = max(row["RivSlope"], BasinMakerExtractor.MAX_RIVER_SLOPE)
             # SWAT: top width of channel when filled with water; bankfull width W_bnkfull
             channel_width = max(row["BkfWidth"], 1)
             # SWAT: depth of water in channel when filled to top of bank
             channel_depth = max(row["BkfDepth"], 1)
-<<<<<<< HEAD
-            channel_elev = row["MeanElev"]
-=======
->>>>>>> 0a06ed3b
             floodn = row["FloodP_n"]
             channeln = row["Ch_n"]
         else:
@@ -229,10 +213,6 @@
             floodn = 0.12345
             channel_width = 0.12345
             channel_depth = 0.12345
-<<<<<<< HEAD
-            channel_elev = row["MeanElev"]
-=======
->>>>>>> 0a06ed3b
 
         # channel profile calculations are based on theory SWAT model is based on
         # see: https://swat.tamu.edu/media/99192/swat2009-theory.pdf
